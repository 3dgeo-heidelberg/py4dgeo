--- conflicted
+++ resolved
@@ -70,30 +70,16 @@
 epochs_las_w_normals = epoch_las_fixture(
     "plane_horizontal_t1_w_normals.laz", "plane_horizontal_t2_w_normals.laz"
 )
-<<<<<<< HEAD
 epochs_segmented = epoch_pbm3c2_fixture(
     "plane_horizontal_t1_segmented.xyz", "plane_horizontal_t2_segmented.xyz",
-=======
-epochs_segmented = epoch_fixture(
-    "plane_horizontal_t1_segmented.xyz",
-    "plane_horizontal_t2_segmented.xyz",
->>>>>>> 9b7f2c6b
     additional_dimensions={3: "segment_id"},
 )
 
 
 @pytest.fixture()
-<<<<<<< HEAD
 def pbm3c2_correspondences_file():
     return find_data_file("testdata-labelling2.csv")
 
-=======
-def pbm3c2_labels():
-    labels = np.loadtxt(
-        find_data_file("testdata-labelling2.csv"), dtype=np.float64, delimiter=","
-    )
-    return labels
->>>>>>> 9b7f2c6b
 
 
 @pytest.fixture
