--- conflicted
+++ resolved
@@ -5,13 +5,8 @@
 
 def test_compute_distances(epochs_segmented, pbm3c2_correspondences_file):
     epoch0, epoch1 = epochs_segmented
-<<<<<<< HEAD
     correspondences_file = pbm3c2_correspondences_file
     apply_ids = np.arange(1,31)
-=======
-    labels = pbm3c2_labels
-    apply_ids = np.arange(1, 31)
->>>>>>> 9b7f2c6b
 
     alg = py4dgeo.PBM3C2(registration_error=0.01)
 
