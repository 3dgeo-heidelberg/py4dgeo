--- conflicted
+++ resolved
@@ -1,41 +1,4 @@
 import pytest
 
 
-<<<<<<< HEAD
-# The path to our data directory
-data_dir = os.path.join(os.path.split(__file__)[0], "..", "data")
-
-
-def find_data_file(filename):
-    return os.path.join(data_dir, filename)
-
-
-def epoch_fixture(*filenames):
-    """Wrap a given data file in an Epoch and make it a pytest fixture"""
-
-    @pytest.fixture
-    def _epoch_fixture():
-        return read_from_xyz(*tuple(find_data_file(fn) for fn in filenames))
-
-    return _epoch_fixture
-
-
-# Instantiate one fixture per data dile
-epochs = epoch_fixture("plane_horizontal_t1.xyz", "plane_horizontal_t2.xyz")
-
-
-def compare_algorithms(alg1, alg2):
-    """A helper to compare the output of two algorithms that should be equivalent"""
-    # Run the two algorithms
-    distances1, uncertainties1 = alg1.run()
-    distances2, uncertainties2 = alg2.run()
-
-    assert np.allclose(distances1, distances2)
-    assert np.allclose(uncertainties1["lodetection"], uncertainties2["lodetection"])
-    assert np.allclose(uncertainties1["spread1"], uncertainties2["spread1"])
-    assert np.allclose(uncertainties1["spread2"], uncertainties2["spread2"])
-    assert np.allclose(uncertainties1["num_samples1"], uncertainties2["num_samples1"])
-    assert np.allclose(uncertainties1["num_samples2"], uncertainties2["num_samples2"])
-=======
-pytest.register_assert_rewrite("python.helpers")
->>>>>>> 67e5f435
+pytest.register_assert_rewrite("python.helpers")