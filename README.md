--- conflicted
+++ resolved
@@ -196,13 +196,8 @@
    - what changed (code, tests, docs)
    - how to run the demo/tests
    - any open questions or follow-ups
-<<<<<<< HEAD
-4. **Address reviews through follow-up commits** (if applicaple)
-   
-=======
 4. **Address reviews through follow-up comments** (if applicaple)
 
->>>>>>> 06db93c1
    When checks are green and reviews are satisfied, a maintainer will merge.
 5. **Verify your docs/examples** on the next docs build.
 
@@ -213,7 +208,7 @@
 See [LICENSE.md](LICENSE.md).
 
 
-## 📚 Related literature
+## 📚 Literature
 
 * Anders, K., Winiwarter, L., Mara, H., Lindenbergh, R., Vos, S.E. & Höfle, B. (2021): Fully automatic spatiotemporal segmentation of 3D LiDAR time series for the extraction of natural surface changes. ISPRS Journal of Photogrammetry and Remote Sensing, 173, pp. 297-308. DOI: [10.1016/j.isprsjprs.2021.01.015](https://doi.org/10.1016/j.isprsjprs.2021.01.015).
 * Lague, D., Brodu, N., & Leroux, J. (2013). Accurate 3D comparison of complex topography with terrestrial laser scanner: Application to the Rangitikei canyon (N-Z). ISPRS Journal of Photogrammetry and Remote Sensing, 82, pp. 10-26. DOI: [10.1016/j.isprsjprs.2013.04.009](https://doi.org/10.1016/j.isprsjprs.2013.04.009).
