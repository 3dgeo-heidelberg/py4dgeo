--- conflicted
+++ resolved
@@ -1,14 +1,8 @@
 #include <py4dgeo/registration.hpp>
-
-<<<<<<< HEAD
 #include <py4dgeo/searchtree.hpp>
 
 #include <Eigen/Core>
-#include <Eigen/StdVector>
-
-=======
-#include <Eigen/Core>
->>>>>>> 16a13e9a
+
 #include <limits>
 #include <numeric>
 #include <queue>
