#include <Eigen/Core>
#include <Eigen/Eigenvalues>

#include "py4dgeo/compute.hpp"
#include "py4dgeo/kdtree.hpp"
#include "py4dgeo/octree.hpp"
#include "py4dgeo/openmp.hpp"
#include "py4dgeo/py4dgeo.hpp"
#include "py4dgeo/searchtree.hpp"

#include <algorithm>
#include <complex>
#include <vector>

#include <iostream>

namespace py4dgeo {

void
compute_multiscale_directions(const Epoch& epoch,
                              EigenPointCloudConstRef corepoints,
                              const std::vector<double>& normal_radii,
                              EigenNormalSetConstRef orientation,
                              EigenNormalSetRef result,
                              std::vector<double>& used_radii,
                              SearchTree tree)
{
  used_radii.resize(corepoints.rows());
  const Eigen::Vector3d orientation_vector = orientation.row(0).transpose();
<<<<<<< HEAD

  auto radius_search = get_radius_search_function(epoch, normal_radii, tree);
=======
>>>>>>> 16a13e9a

  // Instantiate a container for the first thrown exception in
  // the following parallel region.
  CallbackExceptionVault vault;
#ifdef PY4DGEO_WITH_OPENMP
#pragma omp parallel for schedule(dynamic, 1)
#endif
  for (IndexType i = 0; i < corepoints.rows(); ++i) {
    vault.run([&]() {
      double highest_planarity = 0.0;
<<<<<<< HEAD
      Eigen::Matrix3d cov;
      for (size_t r = 0; r < normal_radii.size(); ++r) {

        RadiusSearchResult points;
        radius_search(corepoints.row(i), r, points);

        EigenPointCloud subset = epoch.cloud(points, Eigen::all);

        // Calculate covariance matrix
        EigenPointCloud centered = subset.rowwise() - subset.colwise().mean();
        cov = (centered.adjoint() * centered) / double(subset.rows() - 1);

        // Calculate Eigen vectors
        Eigen::SelfAdjointEigenSolver<decltype(cov)> solver(cov);
        const Eigen::Vector3d& evalues = solver.eigenvalues();
        const Eigen::Vector3d evec = solver.eigenvectors().col(0);
=======
      KDTree::RadiusSearchResult points;
      Eigen::Matrix3d cov;
      Eigen::SelfAdjointEigenSolver<Eigen::Matrix3d> solver{};
      for (const auto radius : normal_radii) {
        // Find the working set on this scale
        epoch.kdtree.radius_search(corepoints.row(i).data(), radius, points);
        EigenPointCloud subset = epoch.cloud(points, Eigen::all);

        // Calculate covariance matrix
        const Eigen::Vector3d mean = subset.colwise().mean();
        subset.rowwise() -= mean.transpose();
        // only need the lower-triangular elements of the covariance matrix
        cov.diagonal() = subset.colwise().squaredNorm();
        cov(1, 0) = subset.col(0).dot(subset.col(1));
        cov(2, 0) = subset.col(0).dot(subset.col(2));
        cov(2, 1) = subset.col(1).dot(subset.col(2));
        cov /= double(subset.rows() - 1);

        // Calculate eigenvectors using direct 3x3 solver
        solver.computeDirect(cov);
        const Eigen::Vector3d& evalues = solver.eigenvalues();
>>>>>>> 16a13e9a

        // Calculate planarity
        double planarity = (evalues[1] - evalues[0]) / evalues[2];
        if (planarity > highest_planarity) {
          highest_planarity = planarity;

          double sign = (evec.dot(orientation_vector) < 0.0) ? -1.0 : 1.0;
          result.row(i) = sign * evec;
          used_radii[i] = normal_radii[r];
        }
      }
    });
  }

  // Potentially rethrow an exception that occurred in above parallel region
  vault.rethrow();
}

std::vector<double>
compute_correspondence_distances(const Epoch& epoch,
                                 EigenPointCloudConstRef transformated_pc,
                                 std::vector<EigenPointCloud> corepoints,
                                 unsigned int check_size)
{

  NearestNeighborsDistanceResult result;
  epoch.kdtree.nearest_neighbors_with_distances(transformated_pc, result, 1);
  std::vector<double> p2pdist(transformated_pc.rows());

#ifdef PY4DGEO_WITH_OPENMP
#pragma omp parallel for schedule(dynamic, 1)
#endif
  for (IndexType i = 0; i < transformated_pc.rows(); ++i) {
    if (epoch.cloud.rows() != check_size) {
      EigenPointCloud subset = corepoints[result[i].first[0]];

      // Calculate covariance matrix
      Eigen::Matrix3d cov;
      const Eigen::Vector3d mean = subset.colwise().mean();
      subset.rowwise() -= mean.transpose();
      // only need the lower-triangular elements of the covariance matrix
      cov.diagonal() = subset.colwise().squaredNorm();
      cov(1, 0) = subset.col(0).dot(subset.col(1));
      cov(2, 0) = subset.col(0).dot(subset.col(2));
      cov(2, 1) = subset.col(1).dot(subset.col(2));
      cov /= double(subset.rows() - 1);

      // Calculate eigenvectors using direct 3x3 solver
      Eigen::SelfAdjointEigenSolver<Eigen::Matrix3d> solver;
      solver.computeDirect(cov);

      // Calculate Eigen vectors
      Eigen::Vector3d normal_vector = solver.eigenvectors().col(0);
      // Calculate cor distance
      Eigen::Vector3d displacement_vector =
        epoch.cloud.row(result[i].first[0]) - transformated_pc.row(i);
      p2pdist[i] = std::abs(displacement_vector.dot(normal_vector));

    }

    else
      p2pdist[i] = std::sqrt(result[i].second[0]);
  }
  return p2pdist;
}

} // namespace py4dgeo<|MERGE_RESOLUTION|>--- conflicted
+++ resolved
@@ -27,11 +27,8 @@
 {
   used_radii.resize(corepoints.rows());
   const Eigen::Vector3d orientation_vector = orientation.row(0).transpose();
-<<<<<<< HEAD
 
   auto radius_search = get_radius_search_function(epoch, normal_radii, tree);
-=======
->>>>>>> 16a13e9a
 
   // Instantiate a container for the first thrown exception in
   // the following parallel region.
@@ -42,30 +39,13 @@
   for (IndexType i = 0; i < corepoints.rows(); ++i) {
     vault.run([&]() {
       double highest_planarity = 0.0;
-<<<<<<< HEAD
       Eigen::Matrix3d cov;
+      Eigen::SelfAdjointEigenSolver<Eigen::Matrix3d> solver{};
+      RadiusSearchResult points;
       for (size_t r = 0; r < normal_radii.size(); ++r) {
 
-        RadiusSearchResult points;
         radius_search(corepoints.row(i), r, points);
 
-        EigenPointCloud subset = epoch.cloud(points, Eigen::all);
-
-        // Calculate covariance matrix
-        EigenPointCloud centered = subset.rowwise() - subset.colwise().mean();
-        cov = (centered.adjoint() * centered) / double(subset.rows() - 1);
-
-        // Calculate Eigen vectors
-        Eigen::SelfAdjointEigenSolver<decltype(cov)> solver(cov);
-        const Eigen::Vector3d& evalues = solver.eigenvalues();
-        const Eigen::Vector3d evec = solver.eigenvectors().col(0);
-=======
-      KDTree::RadiusSearchResult points;
-      Eigen::Matrix3d cov;
-      Eigen::SelfAdjointEigenSolver<Eigen::Matrix3d> solver{};
-      for (const auto radius : normal_radii) {
-        // Find the working set on this scale
-        epoch.kdtree.radius_search(corepoints.row(i).data(), radius, points);
         EigenPointCloud subset = epoch.cloud(points, Eigen::all);
 
         // Calculate covariance matrix
@@ -78,10 +58,10 @@
         cov(2, 1) = subset.col(1).dot(subset.col(2));
         cov /= double(subset.rows() - 1);
 
-        // Calculate eigenvectors using direct 3x3 solver
+        // Calculate Eigen vectors
         solver.computeDirect(cov);
         const Eigen::Vector3d& evalues = solver.eigenvalues();
->>>>>>> 16a13e9a
+        const Eigen::Vector3d evec = solver.eigenvectors().col(0);
 
         // Calculate planarity
         double planarity = (evalues[1] - evalues[0]) / evalues[2];
