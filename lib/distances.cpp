--- conflicted
+++ resolved
@@ -1,8 +1,3 @@
-<<<<<<< HEAD
-=======
-#include <Eigen/Core>
-
->>>>>>> 16a13e9a
 #include "py4dgeo/compute.hpp"
 
 #include "py4dgeo/kdtree.hpp"
@@ -104,19 +99,11 @@
   // Perform radius searches and merge results
   std::vector<IndexType> merged;
   for (std::size_t i = 0; i < static_cast<std::size_t>(N); ++i) {
-<<<<<<< HEAD
-    auto qp = (params.corepoint.row(0) +
-               (static_cast<double>(2 * i + 1 - N) / static_cast<double>(N)) *
-                 cylinder_length * params.cylinder_axis.row(0))
-                .eval();
-    RadiusSearchResult ball_points;
-=======
     Eigen::RowVector3d qp =
       (params.corepoint.row(0) +
        (static_cast<double>(2 * i + 1 - N) / static_cast<double>(N)) *
          cylinder_length * params.cylinder_axis.row(0));
-    KDTree::RadiusSearchResult ball_points;
->>>>>>> 16a13e9a
+    RadiusSearchResult ball_points;
     params.epoch.kdtree.radius_search(&(qp(0, 0)), r_cyl, ball_points);
     merged.reserve(merged.capacity() + ball_points.size());
 
