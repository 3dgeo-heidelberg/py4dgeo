--- conflicted
+++ resolved
@@ -51,12 +51,8 @@
 
 [tool.scikit-build.cmake.define]
 BUILD_DOCS = "OFF"
-<<<<<<< HEAD
-BUILD_TESTING = "OFF"
+BUILD_TESTING = "ON"
 CMAKE_BUILD_TYPE = "RelWithDebInfo"
-=======
-BUILD_TESTING = "ON"
->>>>>>> 153fc62b
 
 # The next section configures building wheels in Continuous Integration
 # The cibuildwheel documentation covers the available options in detail:
