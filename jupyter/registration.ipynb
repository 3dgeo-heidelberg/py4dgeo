{
 "cells": [
  {
   "cell_type": "markdown",
   "id": "6c7c6057-7afb-4bca-8ce8-2b5bc6d3ebd8",
   "metadata": {},
   "source": [
    "# Point Cloud Registration"
   ]
  },
  {
   "cell_type": "markdown",
   "id": "409aa420-6cb6-4ca3-bdac-82be546ad99e",
   "metadata": {},
   "source": [
    "In order to lower the uncertainty of calculations done with `py4dgeo`, point cloud registration should be performed to tightly align the point clouds. `py4dgeo` supports this in two ways:\n",
    "\n",
    "* It allows you to apply arbitrary affine transformations to epochs and stores the transformation parameters as part of the epoch. You can use the tooling of your choice to calculate these.\n",
    "* It provides a number of registration algorithms that allow you to calculate the transformation directly in `py4dgeo`. Currently, this is limited to standard ICP.\n",
    "\n",
    "This notebook show cases both ways of usage.\n",
    "\n",
    "Note: Be aware that an initial transformation is required that roughly aligns the two point clouds. "
   ]
  },
  {
   "cell_type": "code",
   "execution_count": null,
   "id": "7f8bd41b-4aaf-4179-8d8c-70c8d128c6c8",
   "metadata": {},
   "outputs": [],
   "source": [
    "import py4dgeo\n",
    "import numpy as np"
   ]
  },
  {
   "cell_type": "markdown",
   "id": "2333ad51-6588-4daf-8972-c29ad23be5f3",
   "metadata": {},
   "source": [
    "We load two epochs and register them to each other:"
   ]
  },
  {
   "cell_type": "code",
   "execution_count": null,
   "id": "fe6c3513-6b0c-4dc9-ae1f-2eeaf00ef6e4",
   "metadata": {},
   "outputs": [],
   "source": [
<<<<<<< HEAD
    "epoch1 = py4dgeo.read_from_xyz(\"plane_horizontal_t1.xyz\") # replace with own data\n",
    "epoch2 = py4dgeo.read_from_xyz(\"plane_horizontal_t2.xyz\")\" # replace with own data"
=======
    "epoch1 = py4dgeo.read_from_xyz(ahk_2023_sp1.xyz)  # replace with own data\n",
    "epoch2 = py4dgeo.read_from_xyz(ahk_2023_sp2_offset.xyz)  # replace with own data"
>>>>>>> 060afbf6
   ]
  },
  {
   "cell_type": "markdown",
   "id": "637c9fc3-af32-4e90-ac20-6523e19c3a2e",
   "metadata": {},
   "source": [
    "Registration algorithms use a simple function call interface. It returns an affine transformation as a `3x4` matrix which contains the Rotation matrix $\\mathbf{R}$ and the translation vector $\\mathbf{t}$:\n",
    "\n",
    "$$\n",
    "\\mathbf{T} = \\left(\\begin{array}{ccc}r_{11}&r_{12}&r_{13}&t_1\\\\r_{21}&r_{22}&r_{23}&t_2\\\\r_{31}&r_{32}&r_{33}&t_3\\end{array}\\right)\n",
    "$$\n",
    "\n",
    "When calculating and applying such transformations in `py4dgeo`, it is always possible to specify the *reduction point* $\\mathbf{x_0}$. This allows shifting coordinates towards the origin before applying rotations - leading to a numerically robust operation. The algorithm for a transformation is:\n",
    "\n",
    "$$\n",
    "\\mathbf{Tx} = \\left(\\mathbf{R}(\\mathbf{x}-\\mathbf{x_0})\\right) + \\mathbf{t} + \\mathbf{x_0}\n",
    "$$"
   ]
  },
  {
   "cell_type": "code",
   "execution_count": null,
   "id": "9f50d6df-a1a4-416f-97ff-fe1722da7c9c",
   "metadata": {},
   "outputs": [],
   "source": [
    "trafo = py4dgeo.iterative_closest_point(\n",
    "    epoch1, epoch2, reduction_point=np.array([0, 0, 0])\n",
    ")"
   ]
  },
  {
   "cell_type": "markdown",
   "id": "2abb953c-94ff-4202-8707-1bc9ea11c6d5",
   "metadata": {},
   "source": [
    "This transformation can then be used to transform `epoch2`:"
   ]
  },
  {
   "cell_type": "code",
   "execution_count": null,
   "id": "2f0767e7-fda3-4ef2-9997-c0cd9a854e74",
   "metadata": {},
   "outputs": [],
   "source": [
    "epoch2.transform(trafo)\n",
    "\n",
    "## or use an external transformation matrix\n",
<<<<<<< HEAD
    "#external_trafo = np.loadtxt(\"trafo_extern.txt\")\n",
    "#epoch2.transform(external_trafo)"
=======
    "# external_trafo = np.loadtxt(trafo_extern.txt)\n",
    "# epoch2.transform(external_trafo)"
>>>>>>> 060afbf6
   ]
  },
  {
   "cell_type": "markdown",
   "id": "a373411f-688f-4b17-b5d7-c447c9e570b4",
   "metadata": {},
   "source": [
    "The `Epoch` class records applied transformations and makes them available through the `transformation` property:"
   ]
  },
  {
   "cell_type": "code",
   "execution_count": null,
   "id": "bb41a34a-341e-480d-b435-03f8acbfffa4",
   "metadata": {},
   "outputs": [],
   "source": [
    "epoch2.transformation"
   ]
  },
  {
   "cell_type": "markdown",
   "id": "b8ee2590",
   "metadata": {},
   "source": [
    "Finally, we can export the transformed epoch to inspect the registration quality e.g. in CloudCompare."
   ]
  },
  {
   "cell_type": "code",
   "execution_count": null,
   "id": "9193ec09",
   "metadata": {},
   "outputs": [],
   "source": [
    "#epoch2.save(\"plane_horizontal_t2_transformed.xyz\")"
   ]
  },
  {
   "cell_type": "markdown",
   "id": "4bec2d96-d698-4b92-a7a3-4210518582bf",
   "metadata": {},
   "source": [
    "## Available registration algorithms"
   ]
  },
  {
   "cell_type": "markdown",
   "id": "d558aca9-a73a-494f-9c17-740030a55c5f",
   "metadata": {},
   "source": [
    "Currently only standard point to point ICP is available, but other algorithms are currently implemented:"
   ]
  },
  {
   "cell_type": "code",
   "execution_count": null,
   "id": "7b342090-5936-4bd0-a955-53f2ed7c97ab",
   "metadata": {},
   "outputs": [],
   "source": [
    "?py4dgeo.iterative_closest_point"
   ]
  }
 ],
 "metadata": {
  "kernelspec": {
   "display_name": "Python 3 (ipykernel)",
   "language": "python",
   "name": "python3"
  },
  "language_info": {
   "codemirror_mode": {
    "name": "ipython",
    "version": 3
   },
   "file_extension": ".py",
   "mimetype": "text/x-python",
   "name": "python",
   "nbconvert_exporter": "python",
   "pygments_lexer": "ipython3",
   "version": "3.9.16"
  }
 },
 "nbformat": 4,
 "nbformat_minor": 5
}<|MERGE_RESOLUTION|>--- conflicted
+++ resolved
@@ -49,13 +49,8 @@
    "metadata": {},
    "outputs": [],
    "source": [
-<<<<<<< HEAD
-    "epoch1 = py4dgeo.read_from_xyz(\"plane_horizontal_t1.xyz\") # replace with own data\n",
-    "epoch2 = py4dgeo.read_from_xyz(\"plane_horizontal_t2.xyz\")\" # replace with own data"
-=======
-    "epoch1 = py4dgeo.read_from_xyz(ahk_2023_sp1.xyz)  # replace with own data\n",
-    "epoch2 = py4dgeo.read_from_xyz(ahk_2023_sp2_offset.xyz)  # replace with own data"
->>>>>>> 060afbf6
+   "epoch1 = py4dgeo.read_from_xyz(\"plane_horizontal_t1.xyz\") # replace with own data\n",
+   "epoch2 = py4dgeo.read_from_xyz(\"plane_horizontal_t2.xyz\")\" # replace with own data"
    ]
   },
   {
@@ -106,13 +101,8 @@
     "epoch2.transform(trafo)\n",
     "\n",
     "## or use an external transformation matrix\n",
-<<<<<<< HEAD
     "#external_trafo = np.loadtxt(\"trafo_extern.txt\")\n",
     "#epoch2.transform(external_trafo)"
-=======
-    "# external_trafo = np.loadtxt(trafo_extern.txt)\n",
-    "# epoch2.transform(external_trafo)"
->>>>>>> 060afbf6
    ]
   },
   {
