{
 "cells": [
  {
   "cell_type": "markdown",
   "id": "0",
   "metadata": {},
   "source": [
    "# Basic M3C2 algorithm"
   ]
  },
  {
   "cell_type": "markdown",
   "id": "1",
   "metadata": {},
   "source": [
    "This presents how the M3C2 algorithm ([Lague et al., 2013](#References)) for point cloud distance computation can be run using the `py4dgeo` package. As a first step, we import the `py4dgeo` and `numpy` packages:"
   ]
  },
  {
   "cell_type": "code",
   "execution_count": null,
   "id": "2",
   "metadata": {},
   "outputs": [],
   "source": [
    "import numpy as np\n",
    "import py4dgeo"
   ]
  },
  {
   "cell_type": "markdown",
   "id": "3",
   "metadata": {},
   "source": [
    "Next, we need to load two datasets that cover the same scene at two different points in time. Point cloud datasets are represented by `numpy` arrays of shape `n x 3` using a 64 bit floating point type (`np.float64`). Here, we work with a rather small synthetical data set:"
   ]
  },
  {
   "cell_type": "code",
   "execution_count": null,
   "id": "4",
   "metadata": {},
   "outputs": [],
   "source": [
    "epoch1, epoch2 = py4dgeo.read_from_xyz(\n",
    "    \"plane_horizontal_t1.xyz\", \"plane_horizontal_t2.xyz\"\n",
    ")"
   ]
  },
  {
   "cell_type": "markdown",
   "id": "5",
   "metadata": {},
   "source": [
    "The analysis of point cloud distances is executed on so-called *core points* (cf. Lague et al., 2013). These could be, e.g., one of the input point clouds, a subsampled version thereof, points in an equidistant grid, etc. Here, we choose a subsampling by taking every 50th point of the reference point cloud:"
   ]
  },
  {
   "cell_type": "code",
   "execution_count": null,
   "id": "6",
   "metadata": {},
   "outputs": [],
   "source": [
    "corepoints = epoch1.cloud[::50]"
   ]
  },
  {
   "cell_type": "markdown",
   "id": "7",
   "metadata": {},
   "source": [
    "Next, we instantiate the algorithm class and run the distance calculation:"
   ]
  },
  {
   "cell_type": "code",
   "execution_count": null,
   "id": "8",
   "metadata": {},
   "outputs": [],
   "source": [
    "m3c2 = py4dgeo.M3C2(\n",
    "    epochs=(epoch1, epoch2),\n",
    "    corepoints=corepoints,\n",
<<<<<<< HEAD
    "    cyl_radius=2.0,\n",
    "    normal_radii=(0.5, 1.0, 2.0),\n",
=======
    "    cyl_radii=(2.0,),\n",
    "    normal_radii=[0.5, 1.0, 2.0],\n",
>>>>>>> 02f7ae36
    ")\n",
    "\n",
    "distances, uncertainties = m3c2.run()"
   ]
  },
  {
   "cell_type": "markdown",
   "id": "9",
   "metadata": {},
   "source": [
    "The calculated result is an array  with one distance per core point. The order of distances corresponds exactly to the order of input core points."
   ]
  },
  {
   "cell_type": "code",
   "execution_count": null,
   "id": "10",
   "metadata": {},
   "outputs": [],
   "source": [
    "distances"
   ]
  },
  {
   "cell_type": "markdown",
   "id": "11",
   "metadata": {},
   "source": [
    "Corresponding to the derived distances, an uncertainty array is returned which contains several quantities that can be accessed individually: The level of detection `lodetection`, the spread of the distance across points in either cloud (`spread1` and `spread2`, by default measured as the standard deviation of distances) and the total number of points taken into consideration in either cloud (`num_samples1` and `num_samples2`):"
   ]
  },
  {
   "cell_type": "code",
   "execution_count": null,
   "id": "12",
   "metadata": {},
   "outputs": [],
   "source": [
    "uncertainties[\"lodetection\"]"
   ]
  },
  {
   "cell_type": "code",
   "execution_count": null,
   "id": "13",
   "metadata": {},
   "outputs": [],
   "source": [
    "uncertainties[\"spread1\"]"
   ]
  },
  {
   "cell_type": "code",
   "execution_count": null,
   "id": "14",
   "metadata": {},
   "outputs": [],
   "source": [
    "uncertainties[\"num_samples1\"]"
   ]
  },
  {
   "cell_type": "markdown",
   "id": "15",
   "metadata": {},
   "source": [
    "The direction of surface change in the M3C2 algorithm is determined via local normal vectors per core point. The normal vectors used in the calculation can be accessed via the `directions()` method of the M3C2 algorithm in `py4dgeo`, which returns an array (Nx3) of length N corresponding to the number of core points with three entries for the normal vector components in x, y, and z direction. "
   ]
  },
  {
   "cell_type": "code",
   "execution_count": null,
   "id": "16",
   "metadata": {},
   "outputs": [],
   "source": [
    "m3c2.directions()"
   ]
  },
  {
   "cell_type": "markdown",
   "id": "17",
   "metadata": {},
   "source": [
    "The property `directions_radii` returns an array (Nx1) of length N corresponding to the number of core points and one entry for the radius used for normal computation at the respective core point. This is relevant for the multi-scale functionality of the M3C2, i.e. the possibility to specify multiple normal radii of which the one with maximized planarity is used for change analysis."
   ]
  },
  {
   "cell_type": "code",
   "execution_count": null,
   "id": "18",
   "metadata": {},
   "outputs": [],
   "source": [
    "m3c2.directions_radii()"
   ]
  },
  {
   "cell_type": "markdown",
   "id": "19",
   "metadata": {},
   "source": [
    "### References\n",
    "\n",
    "* Lague, D., Brodu, N., & Leroux, J. (2013). Accurate 3D comparison of complex topography with terrestrial laser scanner: Application to the Rangitikei canyon (N-Z). ISPRS Journal of Photogrammetry and Remote Sensing, 82, pp. 10-26. doi: [10.1016/j.isprsjprs.2013.04.009](https://doi.org/10.1016/j.isprsjprs.2013.04.009)."
   ]
  }
 ],
 "metadata": {
  "kernelspec": {
   "display_name": "Python 3 (ipykernel)",
   "language": "python",
   "name": "python3"
  },
  "language_info": {
   "codemirror_mode": {
    "name": "ipython",
    "version": 3
   },
   "file_extension": ".py",
   "mimetype": "text/x-python",
   "name": "python",
   "nbconvert_exporter": "python",
   "pygments_lexer": "ipython3",
   "version": "3.12.3"
  }
 },
 "nbformat": 4,
 "nbformat_minor": 5
}<|MERGE_RESOLUTION|>--- conflicted
+++ resolved
@@ -83,13 +83,8 @@
     "m3c2 = py4dgeo.M3C2(\n",
     "    epochs=(epoch1, epoch2),\n",
     "    corepoints=corepoints,\n",
-<<<<<<< HEAD
     "    cyl_radius=2.0,\n",
-    "    normal_radii=(0.5, 1.0, 2.0),\n",
-=======
-    "    cyl_radii=(2.0,),\n",
     "    normal_radii=[0.5, 1.0, 2.0],\n",
->>>>>>> 02f7ae36
     ")\n",
     "\n",
     "distances, uncertainties = m3c2.run()"
