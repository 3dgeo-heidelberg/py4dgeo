{
 "cells": [
  {
   "cell_type": "markdown",
   "id": "0",
   "metadata": {},
   "source": [
    "# Application Demo: MyMethod\n"
   ]
  },
  {
   "cell_type": "code",
   "execution_count": null,
   "id": "1",
   "metadata": {
    "vscode": {
     "languageId": "plaintext"
    }
   },
   "outputs": [],
   "source": [
    "# TODO: Fill out the following metadata"
   ]
  },
  {
   "cell_type": "markdown",
   "id": "2",
   "metadata": {},
   "source": [
    "**Method Name**: `MyMethod`  \n",
    "**Implemented in**: `py4dgeo.changes.my_method`  \n",
    "**Author(s)**: Your Name (Your Institution)  \n",
    "**Reference**: \n",
    "Smith, J., & Doe, A. (2023). *MyMethod: A new way to detect change*.  *Remote Sensing Journal*, 12(3), 123–145. [https://doi.org/xxx](https://doi.org/xxx)    \n",
    "\n",
    "**Dataset Used**:  \n",
    "If you are introducing a **new method**, the input data **must be** made **publicly accessible** via:\n",
    "- A long-term repository with a stable DOI or repository link (e.g. https://zenodo.org/records/123456)  \n",
    "- OR: If your dataset is not yet publicly accessible, it may be added to the [py4dgeo Zenodo dataset repository](https://zenodo.org/py4dgeo)\n",
    "\n",
    "**Method description**: (e.g. This method detects changes in point clouds using a novel algorithm.)"
   ]
  },
  {
   "cell_type": "code",
   "execution_count": null,
   "id": "3",
   "metadata": {
    "vscode": {
     "languageId": "plaintext"
    }
   },
   "outputs": [],
   "source": [
    "# Load Required Packages\n",
    "# [MANDATORY] Include your method and any py4dgeo dependencies\n",
    "from py4dgeo import your_module\n",
    "\n",
    "# Load Dataset\n",
    "# [TODO] Provide download / load logic"
   ]
  },
  {
   "cell_type": "code",
   "execution_count": null,
   "id": "4",
   "metadata": {
    "vscode": {
     "languageId": "plaintext"
    }
   },
   "outputs": [],
   "source": [
    "# Run the Method\n",
<<<<<<< HEAD
    "# [TODO] Call your method and describe parameters\n"
   ]
  },
  {
   "cell_type": "markdown",
   "id": "69fff44d",
   "metadata": {},
   "source": [
    "## References "
   ]
  },
  {
   "cell_type": "code",
   "execution_count": null,
   "id": "d9b5edcc",
   "metadata": {
    "vscode": {
     "languageId": "plaintext"
    }
   },
   "outputs": [],
   "source": [
    "# TODO: add references here if applicable"
   ]
  },
  {
   "cell_type": "markdown",
   "id": "5e532d58",
   "metadata": {},
   "source": [
    "Smith, J., & Doe, A. (2023). *MyMethod: A new way to detect change*.  *Remote Sensing Journal*, 12(3), 123–145. [https://doi.org/xxx](https://doi.org/xxx)    \n"
=======
    "# [TODO] Call your method and describe parameters if non-trivial"
>>>>>>> 9f38a7c3
   ]
  },
  {
   "cell_type": "markdown",
   "id": "5",
   "metadata": {},
   "source": [
    "## ✅ Contributor Checklist\n",
    "\n",
    "- [ ] This notebook runs start to finish.\n",
    "- [ ] Dataset is available via link to repository or doi. \n",
    "- [ ] The method is clearly explained and properly cited.\n",
    "- [ ] Outputs are interpretable or visualized.\n",
    "\n",
    "> Questions? Please refer to the contributor guide in the main `README.md`.\n"
   ]
  }
 ],
 "metadata": {
  "language_info": {
   "name": "python"
  }
 },
 "nbformat": 4,
 "nbformat_minor": 5
}<|MERGE_RESOLUTION|>--- conflicted
+++ resolved
@@ -72,7 +72,6 @@
    "outputs": [],
    "source": [
     "# Run the Method\n",
-<<<<<<< HEAD
     "# [TODO] Call your method and describe parameters\n"
    ]
   },
@@ -104,9 +103,6 @@
    "metadata": {},
    "source": [
     "Smith, J., & Doe, A. (2023). *MyMethod: A new way to detect change*.  *Remote Sensing Journal*, 12(3), 123–145. [https://doi.org/xxx](https://doi.org/xxx)    \n"
-=======
-    "# [TODO] Call your method and describe parameters if non-trivial"
->>>>>>> 9f38a7c3
    ]
   },
   {
