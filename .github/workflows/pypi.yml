name: Build Wheels + PyPI deploy

on:
  workflow_dispatch:
    inputs:
      deploy_to_testpypi:
        description: "Whether the build should be deployed to test.pypi.org"
        required: true
        default: "false"
      deploy_to_pypi:
        description: "Whether the build should be deployed to pypi.org"
        required: true
        default: "true"

jobs:
  build-wheels:
    name: Build wheels on ${{ matrix.os }}
    runs-on: ${{ matrix.os }}

    strategy:
      matrix:
        include:
          - os: ubuntu-24.04
          - os: windows-2022
          - os: macos-13
            target: "13.0"
          - os: macos-14
            target: "14.0"

    steps:
    - uses: actions/checkout@v4
      with:
        submodules: 'recursive'

<<<<<<< HEAD
    - name: Clang version
      if: runner.os == 'Windows'
      run: clang-cl --version

    - name: Build wheels on Windows
      uses: pypa/cibuildwheel@v3.1
      if: runner.os == 'Windows'
      env:
        CC: clang-cl
        CXX: clang-cl
        CMAKE_ARGS: "-DCMAKE_C_COMPILER=clang-cl -DCMAKE_CXX_COMPILER=clang-cl"

    - name: Build wheels on non-Windows
      uses: pypa/cibuildwheel@v3.1
      if: runner.os != 'Windows'
=======
    - name: Build wheels
      uses: pypa/cibuildwheel@v3.1
>>>>>>> 5ddee1fd
      env:
        CIBW_ENVIRONMENT_WINDOWS: >
          CC=clang-cl
          CXX=clang-cl
          SKBUILD_CMAKE_ARGS="-G Ninja"
        MACOSX_DEPLOYMENT_TARGET: ${{ matrix.target }}

    - uses: actions/upload-artifact@v4
      with:
        name: wheels-${{ matrix.os }}
        path: ./wheelhouse/*.whl

  build-sdist:
    name: Build source distribution
    runs-on: ubuntu-24.04

    steps:
      - uses: actions/checkout@v4
        with:
          submodules: 'recursive'

      - name: Build SDist
        run: pipx run build --sdist

      - uses: actions/upload-artifact@v4
        with:
          name: sdist
          path: dist/*.tar.gz

  test-sdist:
    name: Test source distribution on ${{ matrix.os }}
    runs-on: ${{ matrix.os }}
    needs: [build-sdist]
    strategy:
      matrix:
        os:
          - ubuntu-24.04
          - windows-2022
          - macos-14

    steps:
      - uses: actions/checkout@v4
        with:
          submodules: 'recursive'

      - name: Show runner arch
        run: uname -a

      - uses: actions/setup-python@v5
        name: Install Python
        with:
          python-version: '3.9'

      - uses: actions/download-artifact@v4
        with:
          name: sdist
          path: dist

      - name: Install OpenMP
        if: runner.os == 'macOS'
        run: brew install libomp

      - name: Install from SDist
        shell: bash
        run:
          python -m pip install dist/*.tar.gz

      - name: Install test requirements
        run:
          python -m pip install -r requirements-dev.txt

      - name: Run test suite
        run:
          python -m pytest

  upload_testpypi:
    needs: [build-sdist, test-sdist, build-wheels]
    runs-on: ubuntu-24.04
    permissions:
      id-token: write

    steps:
      - uses: actions/download-artifact@v4
        with:
          name: sdist
          merge-multiple: true
          path: dist

      - uses: actions/download-artifact@v4
        with:
          pattern: wheels-*
          merge-multiple: true
          path: dist

      - uses: pypa/gh-action-pypi-publish@release/v1
        if: github.event.inputs.deploy_to_testpypi == 'true'
        with:
          repository_url: https://test.pypi.org/legacy/

  upload_pypi:
    needs: [build-sdist, build-wheels, upload_testpypi]
    runs-on: ubuntu-24.04
    permissions:
      id-token: write

    steps:
      - uses: actions/download-artifact@v4
        with:
          name: sdist
          merge-multiple: true
          path: dist

      - uses: actions/download-artifact@v4
        with:
          pattern: wheels-*
          merge-multiple: true
          path: dist

      - uses: pypa/gh-action-pypi-publish@release/v1
        if: github.event.inputs.deploy_to_pypi == 'true'<|MERGE_RESOLUTION|>--- conflicted
+++ resolved
@@ -32,26 +32,8 @@
       with:
         submodules: 'recursive'
 
-<<<<<<< HEAD
-    - name: Clang version
-      if: runner.os == 'Windows'
-      run: clang-cl --version
-
-    - name: Build wheels on Windows
-      uses: pypa/cibuildwheel@v3.1
-      if: runner.os == 'Windows'
-      env:
-        CC: clang-cl
-        CXX: clang-cl
-        CMAKE_ARGS: "-DCMAKE_C_COMPILER=clang-cl -DCMAKE_CXX_COMPILER=clang-cl"
-
-    - name: Build wheels on non-Windows
-      uses: pypa/cibuildwheel@v3.1
-      if: runner.os != 'Windows'
-=======
     - name: Build wheels
       uses: pypa/cibuildwheel@v3.1
->>>>>>> 5ddee1fd
       env:
         CIBW_ENVIRONMENT_WINDOWS: >
           CC=clang-cl
