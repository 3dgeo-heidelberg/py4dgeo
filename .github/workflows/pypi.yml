name: Build Wheels + PyPI deploy

on:
  workflow_dispatch:
    inputs:
      deploy_to_testpypi:
        description: "Whether the build should be deployed to test.pypi.org"
        required: true
        default: "false"
      deploy_to_pypi:
        description: "Whether the build should be deployed to pypi.org"
        required: true
        default: "true"

jobs:
  build-wheels:
    name: Build wheels on ${{ matrix.os }}
    runs-on: ${{ matrix.os }}

    strategy:
      matrix:
        include:
          # - os: ubuntu-24.04
          - os: windows-2022
          # - os: macos-13
          #   target: "13.0"
          # - os: macos-14
          #   target: "14.0"

    steps:
    - uses: actions/checkout@v4
      with:
        submodules: 'recursive'

    - name: Clang version
      if: runner.os == 'Windows'
      run: clang-cl --version

    - name: Build wheels on Windows
      uses: pypa/cibuildwheel@v3.1
      if: runner.os == 'Windows'
      env:
        CIBW_ENVIRONMENT_WINDOWS: >
          CC=clang-cl
          CXX=clang-cl
          SKBUILD_CMAKE_ARGS="-G Ninja"

    - name: Build wheels on non-Windows
      uses: pypa/cibuildwheel@v3.1
      if: runner.os != 'Windows'
      env:
        CIBW_ENVIRONMENT_WINDOWS: >
          CC=clang-cl
          CXX=clang-cl
          SKBUILD_CMAKE_ARGS="-G Ninja"
        MACOSX_DEPLOYMENT_TARGET: ${{ matrix.target }}

    - uses: actions/upload-artifact@v4
      with:
        name: wheels-${{ matrix.os }}
        path: ./wheelhouse/*.whl

<<<<<<< HEAD
  build-sdist:
    name: Build source distribution
    runs-on: ubuntu-24.04

    steps:
      - uses: actions/checkout@v4
        with:
          submodules: 'recursive'

      - name: Build SDist
        run: pipx run build --sdist

      - uses: actions/upload-artifact@v4
        with:
          name: sdist
          path: dist/*.tar.gz

  test-sdist:
    name: Test source distribution on ${{ matrix.os }}
    runs-on: ${{ matrix.os }}
    needs: [build-sdist]
    strategy:
      matrix:
        os:
          - ubuntu-24.04
          - windows-2022
          - macos-14

    steps:
      - uses: actions/checkout@v4
        with:
          submodules: 'recursive'

      - name: Show runner arch
        run: uname -a

      - uses: actions/setup-python@v5
        name: Install Python
        with:
          python-version: '3.9'

      - uses: actions/download-artifact@v4
        with:
          name: sdist
          path: dist

      - name: Install OpenMP
        if: runner.os == 'macOS'
        run: brew install libomp

      - name: Install from SDist
        shell: bash
        run:
          python -m pip install dist/*.tar.gz

      - name: Install test requirements
        run:
          python -m pip install -r requirements-dev.txt

      - name: Run test suite
        run:
          python -m pytest

  upload_testpypi:
    needs: [build-sdist, test-sdist, build-wheels]
    runs-on: ubuntu-24.04
    permissions:
      id-token: write

    steps:
      - uses: actions/download-artifact@v4
        with:
          name: sdist
          merge-multiple: true
          path: dist

      - uses: actions/download-artifact@v4
        with:
          pattern: wheels-*
          merge-multiple: true
          path: dist

      - uses: pypa/gh-action-pypi-publish@release/v1
        if: github.event.inputs.deploy_to_testpypi == 'true'
        with:
          repository_url: https://test.pypi.org/legacy/

  upload_pypi:
    needs: [build-sdist, build-wheels, upload_testpypi]
    runs-on: ubuntu-24.04
    permissions:
      id-token: write

    steps:
      - uses: actions/download-artifact@v4
        with:
          name: sdist
          merge-multiple: true
          path: dist

      - uses: actions/download-artifact@v4
        with:
          pattern: wheels-*
          merge-multiple: true
          path: dist

      - uses: pypa/gh-action-pypi-publish@release/v1
        if: github.event.inputs.deploy_to_pypi == 'true'
=======
  # build-sdist:
  #   name: Build source distribution
  #   runs-on: ubuntu-24.04

  #   steps:
  #     - uses: actions/checkout@v4
  #       with:
  #         submodules: 'recursive'

  #     - name: Build SDist
  #       run: pipx run build --sdist

  #     - uses: actions/upload-artifact@v4
  #       with:
  #         name: sdist
  #         path: dist/*.tar.gz

  # test-sdist:
  #   name: Test source distribution on ${{ matrix.os }}
  #   runs-on: ${{ matrix.os }}
  #   needs: [build-sdist]
  #   strategy:
  #     matrix:
  #       os:
  #         - ubuntu-24.04
  #         - windows-2022
  #         - macos-14

  #   steps:
  #     - uses: actions/checkout@v4
  #       with:
  #         submodules: 'recursive'

  #     - name: Show runner arch
  #       run: uname -a

  #     - uses: actions/setup-python@v5
  #       name: Install Python
  #       with:
  #         python-version: '3.9'

  #     - uses: actions/download-artifact@v4
  #       with:
  #         name: sdist
  #         path: dist

  #     - name: Install OpenMP
  #       if: runner.os == 'macOS'
  #       run: brew install libomp

  #     - name: Install from SDist
  #       shell: bash
  #       run:
  #         python -m pip install dist/*.tar.gz

  #     - name: Install test requirements
  #       run:
  #         python -m pip install -r requirements-dev.txt

  #     - name: Run test suite
  #       run:
  #         python -m pytest

  # upload_testpypi:
  #   needs: [build-sdist, test-sdist, build-wheels]
  #   runs-on: ubuntu-24.04
  #   permissions:
  #     id-token: write

  #   steps:
  #     - uses: actions/download-artifact@v4
  #       with:
  #         name: sdist
  #         merge-multiple: true
  #         path: dist

  #     - uses: actions/download-artifact@v4
  #       with:
  #         pattern: wheels-*
  #         merge-multiple: true
  #         path: dist

  #     - uses: pypa/gh-action-pypi-publish@release/v1
  #       if: github.event.inputs.deploy_to_testpypi == 'true'
  #       with:
  #         repository_url: https://test.pypi.org/legacy/

  # upload_pypi:
  #   needs: [build-sdist, build-wheels, upload_testpypi]
  #   runs-on: ubuntu-24.04
  #   permissions:
  #     id-token: write

  #   steps:
  #     - uses: actions/download-artifact@v4
  #       with:
  #         name: sdist
  #         merge-multiple: true
  #         path: dist

  #     - uses: actions/download-artifact@v4
  #       with:
  #         pattern: wheels-*
  #         merge-multiple: true
  #         path: dist

  #     - uses: pypa/gh-action-pypi-publish@release/v1
  #       if: github.event.inputs.deploy_to_pypi == 'true'
>>>>>>> 05b1daff
<|MERGE_RESOLUTION|>--- conflicted
+++ resolved
@@ -32,22 +32,8 @@
       with:
         submodules: 'recursive'
 
-    - name: Clang version
-      if: runner.os == 'Windows'
-      run: clang-cl --version
-
-    - name: Build wheels on Windows
+    - name: Build wheels
       uses: pypa/cibuildwheel@v3.1
-      if: runner.os == 'Windows'
-      env:
-        CIBW_ENVIRONMENT_WINDOWS: >
-          CC=clang-cl
-          CXX=clang-cl
-          SKBUILD_CMAKE_ARGS="-G Ninja"
-
-    - name: Build wheels on non-Windows
-      uses: pypa/cibuildwheel@v3.1
-      if: runner.os != 'Windows'
       env:
         CIBW_ENVIRONMENT_WINDOWS: >
           CC=clang-cl
@@ -60,116 +46,6 @@
         name: wheels-${{ matrix.os }}
         path: ./wheelhouse/*.whl
 
-<<<<<<< HEAD
-  build-sdist:
-    name: Build source distribution
-    runs-on: ubuntu-24.04
-
-    steps:
-      - uses: actions/checkout@v4
-        with:
-          submodules: 'recursive'
-
-      - name: Build SDist
-        run: pipx run build --sdist
-
-      - uses: actions/upload-artifact@v4
-        with:
-          name: sdist
-          path: dist/*.tar.gz
-
-  test-sdist:
-    name: Test source distribution on ${{ matrix.os }}
-    runs-on: ${{ matrix.os }}
-    needs: [build-sdist]
-    strategy:
-      matrix:
-        os:
-          - ubuntu-24.04
-          - windows-2022
-          - macos-14
-
-    steps:
-      - uses: actions/checkout@v4
-        with:
-          submodules: 'recursive'
-
-      - name: Show runner arch
-        run: uname -a
-
-      - uses: actions/setup-python@v5
-        name: Install Python
-        with:
-          python-version: '3.9'
-
-      - uses: actions/download-artifact@v4
-        with:
-          name: sdist
-          path: dist
-
-      - name: Install OpenMP
-        if: runner.os == 'macOS'
-        run: brew install libomp
-
-      - name: Install from SDist
-        shell: bash
-        run:
-          python -m pip install dist/*.tar.gz
-
-      - name: Install test requirements
-        run:
-          python -m pip install -r requirements-dev.txt
-
-      - name: Run test suite
-        run:
-          python -m pytest
-
-  upload_testpypi:
-    needs: [build-sdist, test-sdist, build-wheels]
-    runs-on: ubuntu-24.04
-    permissions:
-      id-token: write
-
-    steps:
-      - uses: actions/download-artifact@v4
-        with:
-          name: sdist
-          merge-multiple: true
-          path: dist
-
-      - uses: actions/download-artifact@v4
-        with:
-          pattern: wheels-*
-          merge-multiple: true
-          path: dist
-
-      - uses: pypa/gh-action-pypi-publish@release/v1
-        if: github.event.inputs.deploy_to_testpypi == 'true'
-        with:
-          repository_url: https://test.pypi.org/legacy/
-
-  upload_pypi:
-    needs: [build-sdist, build-wheels, upload_testpypi]
-    runs-on: ubuntu-24.04
-    permissions:
-      id-token: write
-
-    steps:
-      - uses: actions/download-artifact@v4
-        with:
-          name: sdist
-          merge-multiple: true
-          path: dist
-
-      - uses: actions/download-artifact@v4
-        with:
-          pattern: wheels-*
-          merge-multiple: true
-          path: dist
-
-      - uses: pypa/gh-action-pypi-publish@release/v1
-        if: github.event.inputs.deploy_to_pypi == 'true'
-=======
   # build-sdist:
   #   name: Build source distribution
   #   runs-on: ubuntu-24.04
@@ -277,5 +153,4 @@
   #         path: dist
 
   #     - uses: pypa/gh-action-pypi-publish@release/v1
-  #       if: github.event.inputs.deploy_to_pypi == 'true'
->>>>>>> 05b1daff
+  #       if: github.event.inputs.deploy_to_pypi == 'true'