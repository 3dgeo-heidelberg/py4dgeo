name: CI

on:
  # We run CI on pushes to the main branch
  push:
    branches:
      - main
  # and on all pull requests to the main branch
  pull_request:
    branches:
      - main
  # as well as upon manual triggers through the 'Actions' tab of the Github UI
  workflow_dispatch:

jobs:
  build-and-test:
    name: Testing on ${{matrix.os}} - OpenMP ${{matrix.openmp}}
    runs-on: ${{matrix.os}}
    strategy:
      matrix:
        os: [ubuntu-20.04, macos-11, windows-2022]
        openmp: ['ON', 'OFF']

    steps:
    - uses: actions/checkout@v4
      with:
        submodules: 'recursive'

    - name: Set up Python
      uses: actions/setup-python@v4
      with:
        python-version: 3.8

    - name: Install OpenMP
      if: runner.os == 'macOS' && matrix.openmp == 'ON'
      run: brew install libomp

    - name: make build directory
      run: cmake -E make_directory ${{runner.workspace}}/build

    - name: configure cmake
      shell: bash
      working-directory: ${{runner.workspace}}/build
      run: cmake $GITHUB_WORKSPACE -DCMAKE_BUILD_TYPE=Debug -DBUILD_DOCS=OFF -DBUILD_BENCHMARKS=ON -DPY4DGEO_WITH_OPENMP=${{matrix.openmp}}

    - name: build
      shell: bash
      working-directory: ${{runner.workspace}}/build
      run: cmake --build .

    - name: Install Python package and development requirements
      run: |
        python -m pip install -r requirements-dev.txt
        python -m pip install .

    - name: Install py4dgeo test data
      shell: bash
      run: |
        mkdir -p $GITHUB_WORKSPACE/tests/data
        copy_py4dgeo_test_data $GITHUB_WORKSPACE/tests/data

    - name: run tests
      shell: bash
      working-directory: ${{runner.workspace}}/build
      run: ctest --output-on-failure -C Debug

    - name: Run Python tests
      run: |
        python -m pytest --nbval

<<<<<<< HEAD
  # coverage-test:
  #   name: Coverage Testing
  #   runs-on: ubuntu-20.04

  #   steps:
  #   - uses: actions/checkout@v4
  #     with:
  #       submodules: 'recursive'

  #   - name: Set up Python
  #     uses: actions/setup-python@v4
  #     with:
  #       python-version: 3.8

  #   - name: Install LCov
  #     run: |
  #       sudo apt-get install -y lcov

  #   - name: Install Python package and development requirements
  #     run: |
  #       python -m pip install -r requirements-dev.txt
  #       python -m pip install --editable .

  #   - name: Install py4dgeo test data
  #     shell: bash
  #     run: |
  #       mkdir -p $GITHUB_WORKSPACE/tests/data
  #       copy_py4dgeo_test_data $GITHUB_WORKSPACE/tests/data

  #   - name: make build directory
  #     run: cmake -E make_directory ${{runner.workspace}}/build

  #   - name: configure cmake
  #     shell: bash
  #     working-directory: ${{runner.workspace}}/build
  #     run: cmake $GITHUB_WORKSPACE -DCMAKE_BUILD_TYPE=Debug -DCMAKE_CXX_FLAGS="--coverage" -DBUILD_DOCS=OFF

  #   - name: build
  #     shell: bash
  #     working-directory: ${{runner.workspace}}/build
  #     run: cmake --build .

  #   - name: run tests
  #     shell: bash
  #     working-directory: ${{runner.workspace}}/build
  #     run: ctest -C Debug

  #   - name: collect coverage report
  #     shell: bash
  #     working-directory: ${{runner.workspace}}
  #     run: |
  #       lcov --directory ./build --capture --output-file coverage.info
  #       lcov_cobertura coverage.info -o coverage2.xml

  #   - name: Run coverage tests
  #     run: |
  #       python -m pytest --cov=src --cov-report=xml

  #   - name: Upload coverage to Codecov.io
  #     working-directory: ${{runner.workspace}}
  #     run: |
  #       curl --connect-timeout 10 --retry 5 -Os https://uploader.codecov.io/latest/linux/codecov
  #       chmod +x codecov
  #       ./codecov -f py4dgeo/coverage.xml -F python
  #       ./codecov -f coverage2.xml -F cxx

  # address-sanitizer:
  #   name: Address sanitizer run
  #   runs-on: ubuntu-20.04
  #   env:
  #     ASAN_OPTIONS: "detect_stack_use_after_return=1:check_initialization_order=1:strict_init_order=1"

  #   steps:
  #   - uses: actions/checkout@v4
  #     with:
  #       submodules: 'recursive'

  #   - name: Set up Python
  #     uses: actions/setup-python@v4
  #     with:
  #       python-version: 3.9

  #   - name: Install Python development requirements
  #     run: |
  #       python -m pip install -r requirements-dev.txt
  #       python -m pip install .

  #   - name: Install py4dgeo test data
  #     shell: bash
  #     run: |
  #       mkdir -p $GITHUB_WORKSPACE/tests/data
  #       copy_py4dgeo_test_data $GITHUB_WORKSPACE/tests/data

  #   - name: make build directory
  #     run: cmake -E make_directory ${{runner.workspace}}/build

  #   - name: configure cmake
  #     shell: bash
  #     working-directory: ${{runner.workspace}}/build
  #     run: cmake $GITHUB_WORKSPACE -DCMAKE_BUILD_TYPE=Debug -DCMAKE_CXX_FLAGS="-fsanitize=address -fsanitize-address-use-after-scope -fno-omit-frame-pointer" -DCMAKE_EXE_LINKER_FLAGS="-fsanitize=address -fsanitize-address-use-after-scope -fno-omit-frame-pointer" -DBUILD_DOCS=OFF

  #   - name: build
  #     shell: bash
  #     working-directory: ${{runner.workspace}}/build
  #     run: cmake --build .

  #   - name: run c++ tests
  #     shell: bash
  #     working-directory: ${{runner.workspace}}/build
  #     run: ctest --rerun-failed --output-on-failure -C Debug

  #   - name: run python tests
  #     shell: bash
  #     working-directory: ${{runner.workspace}}/py4dgeo
  #     # for LD_PRELOAD see https://github.com/google/sanitizers/issues/934#issuecomment-649516500
  #     run: |
  #       mv ../build/_py4dgeo.*.so src/py4dgeo/.
  #       echo "leak:/usr/bin/bash" > supp.txt
  #       echo "leak:_PyObject_New" >> supp.txt
  #       echo "leak:_PyObject_GC" >> supp.txt
  #       echo "leak:insert_to_emptydict" >> supp.txt
  #       echo "leak:new_keys_object" >> supp.txt
  #       echo "leak:PyDict_Copy" >> supp.txt
  #       echo "leak:PyUnicode_New" >> supp.txt
  #       echo "leak:pyo3::types::function::PyCFunction::internal_new_from_pointers" >> supp.txt
  #       echo "leak:pyo3::types::function::PyCFunction::internal_new::hc42d66969155ec54" >> supp.txt
  #       # hack to prevent external libs from dlclosing libraries,
  #       # which otherwise results in <module not found> LSAN leaks that cannot be suppressed
  #       # https://github.com/google/sanitizers/issues/89#issuecomment-406316683
  #       echo "#include <stdio.h>" > dlclose.c
  #       echo "int dlclose(void *handle) { return 0; }" >> dlclose.c
  #       clang -shared dlclose.c -o libdlclose.so
  #       LSAN_OPTIONS=suppressions="$(pwd)/supp.txt" PYTHONPATH=src LD_PRELOAD="$(gcc -print-file-name=libasan.so) /usr/lib/x86_64-linux-gnu/libstdc++.so.6 $(pwd)/libdlclose.so" PYTHONMALLOC=malloc pytest -s
=======
  coverage-test:
    name: Coverage Testing
    runs-on: ubuntu-20.04

    steps:
    - uses: actions/checkout@v4
      with:
        submodules: 'recursive'

    - name: Set up Python
      uses: actions/setup-python@v4
      with:
        python-version: 3.8

    - name: Install LCov
      run: |
        sudo apt-get install -y lcov

    - name: Install Python package and development requirements
      run: |
        python -m pip install -r requirements-dev.txt
        python -m pip install --editable .

    - name: Install py4dgeo test data
      shell: bash
      run: |
        mkdir -p $GITHUB_WORKSPACE/tests/data
        copy_py4dgeo_test_data $GITHUB_WORKSPACE/tests/data

    - name: make build directory
      run: cmake -E make_directory ${{runner.workspace}}/build

    - name: configure cmake
      shell: bash
      working-directory: ${{runner.workspace}}/build
      run: cmake $GITHUB_WORKSPACE -DCMAKE_BUILD_TYPE=Debug -DCMAKE_CXX_FLAGS="--coverage" -DBUILD_DOCS=OFF

    - name: build
      shell: bash
      working-directory: ${{runner.workspace}}/build
      run: cmake --build .

    - name: run tests
      shell: bash
      working-directory: ${{runner.workspace}}/build
      run: ctest -C Debug

    - name: collect coverage report
      shell: bash
      working-directory: ${{runner.workspace}}
      run: |
        lcov --directory ./build --capture --output-file coverage.info
        lcov_cobertura coverage.info -o coverage2.xml

    - name: Run coverage tests
      run: |
        python -m pytest --cov=src --cov-report=xml

    - name: Upload coverage to Codecov.io
      working-directory: ${{runner.workspace}}
      run: |
        curl --connect-timeout 10 --retry 5 -Os https://uploader.codecov.io/latest/linux/codecov
        chmod +x codecov
        ./codecov -f py4dgeo/coverage.xml -F python
        ./codecov -f coverage2.xml -F cxx

  address-sanitizer:
    name: Address sanitizer run
    runs-on: ubuntu-20.04
    env:
      ASAN_OPTIONS: "detect_stack_use_after_return=1:check_initialization_order=1:strict_init_order=1"

    steps:
    - uses: actions/checkout@v4
      with:
        submodules: 'recursive'

    - name: Set up Python
      uses: actions/setup-python@v4
      with:
        python-version: 3.9

    - name: Install Python development requirements
      run: |
        python -m pip install -r requirements-dev.txt
        python -m pip install .

    - name: Install py4dgeo test data
      shell: bash
      run: |
        mkdir -p $GITHUB_WORKSPACE/tests/data
        copy_py4dgeo_test_data $GITHUB_WORKSPACE/tests/data

    - name: make build directory
      run: cmake -E make_directory ${{runner.workspace}}/build

    - name: configure cmake
      shell: bash
      working-directory: ${{runner.workspace}}/build
      run: cmake $GITHUB_WORKSPACE -DCMAKE_BUILD_TYPE=Debug -DCMAKE_CXX_FLAGS="-fsanitize=address -fsanitize-address-use-after-scope -fno-omit-frame-pointer" -DCMAKE_EXE_LINKER_FLAGS="-fsanitize=address -fsanitize-address-use-after-scope -fno-omit-frame-pointer" -DBUILD_DOCS=OFF

    - name: build
      shell: bash
      working-directory: ${{runner.workspace}}/build
      run: cmake --build .

    - name: run c++ tests
      shell: bash
      working-directory: ${{runner.workspace}}/build
      run: ctest --rerun-failed --output-on-failure -C Debug

    - name: run python tests
      shell: bash
      working-directory: ${{runner.workspace}}/py4dgeo
      # for LD_PRELOAD see https://github.com/google/sanitizers/issues/934#issuecomment-649516500
      run: |
        mv ../build/_py4dgeo.*.so src/py4dgeo/.
        echo "leak:/usr/bin/bash" > supp.txt
        echo "leak:_PyObject_New" >> supp.txt
        echo "leak:_PyObject_GC" >> supp.txt
        echo "leak:insert_to_emptydict" >> supp.txt
        echo "leak:new_keys_object" >> supp.txt
        echo "leak:PyDict_Copy" >> supp.txt
        echo "leak:PyUnicode_New" >> supp.txt
        echo "leak:pyo3::types::function::PyCFunction::internal_new_from_pointers" >> supp.txt
        echo "leak:pyo3::types::function::PyCFunction::internal_new::" >> supp.txt
        # hack to prevent external libs from dlclosing libraries,
        # which otherwise results in <module not found> LSAN leaks that cannot be suppressed
        # https://github.com/google/sanitizers/issues/89#issuecomment-406316683
        echo "#include <stdio.h>" > dlclose.c
        echo "int dlclose(void *handle) { return 0; }" >> dlclose.c
        clang -shared dlclose.c -o libdlclose.so
        LSAN_OPTIONS=suppressions="$(pwd)/supp.txt" PYTHONPATH=src LD_PRELOAD="$(gcc -print-file-name=libasan.so) /usr/lib/x86_64-linux-gnu/libstdc++.so.6 $(pwd)/libdlclose.so" PYTHONMALLOC=malloc pytest -s
>>>>>>> 16875604
<|MERGE_RESOLUTION|>--- conflicted
+++ resolved
@@ -68,141 +68,6 @@
       run: |
         python -m pytest --nbval
 
-<<<<<<< HEAD
-  # coverage-test:
-  #   name: Coverage Testing
-  #   runs-on: ubuntu-20.04
-
-  #   steps:
-  #   - uses: actions/checkout@v4
-  #     with:
-  #       submodules: 'recursive'
-
-  #   - name: Set up Python
-  #     uses: actions/setup-python@v4
-  #     with:
-  #       python-version: 3.8
-
-  #   - name: Install LCov
-  #     run: |
-  #       sudo apt-get install -y lcov
-
-  #   - name: Install Python package and development requirements
-  #     run: |
-  #       python -m pip install -r requirements-dev.txt
-  #       python -m pip install --editable .
-
-  #   - name: Install py4dgeo test data
-  #     shell: bash
-  #     run: |
-  #       mkdir -p $GITHUB_WORKSPACE/tests/data
-  #       copy_py4dgeo_test_data $GITHUB_WORKSPACE/tests/data
-
-  #   - name: make build directory
-  #     run: cmake -E make_directory ${{runner.workspace}}/build
-
-  #   - name: configure cmake
-  #     shell: bash
-  #     working-directory: ${{runner.workspace}}/build
-  #     run: cmake $GITHUB_WORKSPACE -DCMAKE_BUILD_TYPE=Debug -DCMAKE_CXX_FLAGS="--coverage" -DBUILD_DOCS=OFF
-
-  #   - name: build
-  #     shell: bash
-  #     working-directory: ${{runner.workspace}}/build
-  #     run: cmake --build .
-
-  #   - name: run tests
-  #     shell: bash
-  #     working-directory: ${{runner.workspace}}/build
-  #     run: ctest -C Debug
-
-  #   - name: collect coverage report
-  #     shell: bash
-  #     working-directory: ${{runner.workspace}}
-  #     run: |
-  #       lcov --directory ./build --capture --output-file coverage.info
-  #       lcov_cobertura coverage.info -o coverage2.xml
-
-  #   - name: Run coverage tests
-  #     run: |
-  #       python -m pytest --cov=src --cov-report=xml
-
-  #   - name: Upload coverage to Codecov.io
-  #     working-directory: ${{runner.workspace}}
-  #     run: |
-  #       curl --connect-timeout 10 --retry 5 -Os https://uploader.codecov.io/latest/linux/codecov
-  #       chmod +x codecov
-  #       ./codecov -f py4dgeo/coverage.xml -F python
-  #       ./codecov -f coverage2.xml -F cxx
-
-  # address-sanitizer:
-  #   name: Address sanitizer run
-  #   runs-on: ubuntu-20.04
-  #   env:
-  #     ASAN_OPTIONS: "detect_stack_use_after_return=1:check_initialization_order=1:strict_init_order=1"
-
-  #   steps:
-  #   - uses: actions/checkout@v4
-  #     with:
-  #       submodules: 'recursive'
-
-  #   - name: Set up Python
-  #     uses: actions/setup-python@v4
-  #     with:
-  #       python-version: 3.9
-
-  #   - name: Install Python development requirements
-  #     run: |
-  #       python -m pip install -r requirements-dev.txt
-  #       python -m pip install .
-
-  #   - name: Install py4dgeo test data
-  #     shell: bash
-  #     run: |
-  #       mkdir -p $GITHUB_WORKSPACE/tests/data
-  #       copy_py4dgeo_test_data $GITHUB_WORKSPACE/tests/data
-
-  #   - name: make build directory
-  #     run: cmake -E make_directory ${{runner.workspace}}/build
-
-  #   - name: configure cmake
-  #     shell: bash
-  #     working-directory: ${{runner.workspace}}/build
-  #     run: cmake $GITHUB_WORKSPACE -DCMAKE_BUILD_TYPE=Debug -DCMAKE_CXX_FLAGS="-fsanitize=address -fsanitize-address-use-after-scope -fno-omit-frame-pointer" -DCMAKE_EXE_LINKER_FLAGS="-fsanitize=address -fsanitize-address-use-after-scope -fno-omit-frame-pointer" -DBUILD_DOCS=OFF
-
-  #   - name: build
-  #     shell: bash
-  #     working-directory: ${{runner.workspace}}/build
-  #     run: cmake --build .
-
-  #   - name: run c++ tests
-  #     shell: bash
-  #     working-directory: ${{runner.workspace}}/build
-  #     run: ctest --rerun-failed --output-on-failure -C Debug
-
-  #   - name: run python tests
-  #     shell: bash
-  #     working-directory: ${{runner.workspace}}/py4dgeo
-  #     # for LD_PRELOAD see https://github.com/google/sanitizers/issues/934#issuecomment-649516500
-  #     run: |
-  #       mv ../build/_py4dgeo.*.so src/py4dgeo/.
-  #       echo "leak:/usr/bin/bash" > supp.txt
-  #       echo "leak:_PyObject_New" >> supp.txt
-  #       echo "leak:_PyObject_GC" >> supp.txt
-  #       echo "leak:insert_to_emptydict" >> supp.txt
-  #       echo "leak:new_keys_object" >> supp.txt
-  #       echo "leak:PyDict_Copy" >> supp.txt
-  #       echo "leak:PyUnicode_New" >> supp.txt
-  #       echo "leak:pyo3::types::function::PyCFunction::internal_new_from_pointers" >> supp.txt
-  #       echo "leak:pyo3::types::function::PyCFunction::internal_new::hc42d66969155ec54" >> supp.txt
-  #       # hack to prevent external libs from dlclosing libraries,
-  #       # which otherwise results in <module not found> LSAN leaks that cannot be suppressed
-  #       # https://github.com/google/sanitizers/issues/89#issuecomment-406316683
-  #       echo "#include <stdio.h>" > dlclose.c
-  #       echo "int dlclose(void *handle) { return 0; }" >> dlclose.c
-  #       clang -shared dlclose.c -o libdlclose.so
-  #       LSAN_OPTIONS=suppressions="$(pwd)/supp.txt" PYTHONPATH=src LD_PRELOAD="$(gcc -print-file-name=libasan.so) /usr/lib/x86_64-linux-gnu/libstdc++.so.6 $(pwd)/libdlclose.so" PYTHONMALLOC=malloc pytest -s
-=======
   coverage-test:
     name: Coverage Testing
     runs-on: ubuntu-20.04
@@ -335,5 +200,4 @@
         echo "#include <stdio.h>" > dlclose.c
         echo "int dlclose(void *handle) { return 0; }" >> dlclose.c
         clang -shared dlclose.c -o libdlclose.so
-        LSAN_OPTIONS=suppressions="$(pwd)/supp.txt" PYTHONPATH=src LD_PRELOAD="$(gcc -print-file-name=libasan.so) /usr/lib/x86_64-linux-gnu/libstdc++.so.6 $(pwd)/libdlclose.so" PYTHONMALLOC=malloc pytest -s
->>>>>>> 16875604
+        LSAN_OPTIONS=suppressions="$(pwd)/supp.txt" PYTHONPATH=src LD_PRELOAD="$(gcc -print-file-name=libasan.so) /usr/lib/x86_64-linux-gnu/libstdc++.so.6 $(pwd)/libdlclose.so" PYTHONMALLOC=malloc pytest -s