name: CI

on:
  # We run CI on pushes to the main branch
  push:
    branches:
      - main
  # and on all pull requests to the main branch
  pull_request:
    branches:
      - main
  # as well as upon manual triggers through the 'Actions' tab of the Github UI
  workflow_dispatch:

jobs:
  build-and-test:
    name: Testing on ${{matrix.os}} - OpenMP ${{matrix.openmp}}
    runs-on: ${{matrix.os}}
    strategy:
      matrix:
        os: [ubuntu-20.04, macos-11, windows-2022]
        openmp: ['ON', 'OFF']

    steps:
    - uses: actions/checkout@v2
      with:
        submodules: 'recursive'

    - name: Set up Python
      uses: actions/setup-python@v2
      with:
        python-version: 3.7

    - name: Install OpenMP
      if: runner.os == 'macOS' && matrix.openmp == 'ON'
      run: brew install libomp

    - name: make build directory
      run: cmake -E make_directory ${{runner.workspace}}/build

    - name: configure cmake
      shell: bash
      working-directory: ${{runner.workspace}}/build
      run: cmake $GITHUB_WORKSPACE -DCMAKE_BUILD_TYPE=Debug -DBUILD_DOCS=OFF -DBUILD_BENCHMARKS=ON -DPY4DGEO_WITH_OPENMP=${{matrix.openmp}}

    - name: build
      shell: bash
      working-directory: ${{runner.workspace}}/build
      run: cmake --build .

    - name: run tests
      shell: bash
      working-directory: ${{runner.workspace}}/build
      run: ctest --output-on-failure

    - name: Install Python package and development requirements
      run: |
        python -m pip install -r requirements-dev.txt
        python -m pip install .

    - name: Run Python tests
      run: |
        python -m pytest

  coverage-test:
    name: Coverage Testing
    runs-on: ubuntu-20.04

    steps:
    - uses: actions/checkout@v2
      with:
        submodules: 'recursive'

    - name: Set up Python
      uses: actions/setup-python@v2
      with:
        python-version: 3.7

    - name: Install LCov
      run: |
        sudo apt-get install -y lcov

    - name: Install Python package and development requirements
      run: |
        python -m pip install -r requirements-dev.txt
        python -m pip install --editable .

    - name: make build directory
      run: cmake -E make_directory ${{runner.workspace}}/build

    - name: configure cmake
      shell: bash
      working-directory: ${{runner.workspace}}/build
      run: cmake $GITHUB_WORKSPACE -DCMAKE_BUILD_TYPE=Debug -DCMAKE_CXX_FLAGS="--coverage" -DBUILD_DOCS=OFF

    - name: build
      shell: bash
      working-directory: ${{runner.workspace}}/build
      run: cmake --build .

    - name: run tests
      shell: bash
      working-directory: ${{runner.workspace}}/build
      run: ctest

    - name: collect coverage report
      shell: bash
      working-directory: ${{runner.workspace}}
      run: |
        lcov --directory ./build --capture --output-file coverage.info
        lcov_cobertura coverage.info -o coverage2.xml

    - name: Run coverage tests
      run: |
        python -m pytest --cov=src --cov-report=xml

    - name: Upload coverage to Codecov.io
      working-directory: ${{runner.workspace}}
      run: |
        curl --connect-timeout 10 --retry 5 -Os https://uploader.codecov.io/latest/linux/codecov
        chmod +x codecov
        ./codecov -f py4dgeo/coverage.xml -F python
        ./codecov -f coverage2.xml -F cxx

  address-sanitizer:
    name: Address sanitizer run
    runs-on: ubuntu-20.04
    env:
      ASAN_OPTIONS: "detect_stack_use_after_return=1:check_initialization_order=1:strict_init_order=1"

    steps:
    - uses: actions/checkout@v2
      with:
        submodules: 'recursive'

    - name: Set up Python
      uses: actions/setup-python@v2
      with:
        python-version: 3.9

    - name: Install Python development requirements
      run: |
<<<<<<< HEAD
        python -m pip install laspy[lazrs] numpy xdg dateparser ruptures
=======
        python -m pip install "laspy[lazrs]>=2.0,<3.0" numpy xdg
>>>>>>> b6d78180
        python -m pip install -r requirements-dev.txt

    - name: make build directory
      run: cmake -E make_directory ${{runner.workspace}}/build

    - name: configure cmake
      shell: bash
      working-directory: ${{runner.workspace}}/build
      run: cmake $GITHUB_WORKSPACE -DCMAKE_BUILD_TYPE=Debug -DCMAKE_CXX_FLAGS="-fsanitize=address -fsanitize-address-use-after-scope -fno-omit-frame-pointer" -DCMAKE_EXE_LINKER_FLAGS="-fsanitize=address -fsanitize-address-use-after-scope -fno-omit-frame-pointer" -DBUILD_DOCS=OFF

    - name: build
      shell: bash
      working-directory: ${{runner.workspace}}/build
      run: cmake --build .

    - name: run c++ tests
      shell: bash
      working-directory: ${{runner.workspace}}/build
      run: ctest --rerun-failed --output-on-failure

    - name: run python tests
      shell: bash
      working-directory: ${{runner.workspace}}/py4dgeo
      # for LD_PRELOAD see https://github.com/google/sanitizers/issues/934#issuecomment-649516500
      run: |
        mv ../build/_py4dgeo.*.so src/py4dgeo/.
        echo "leak:/usr/bin/bash" > supp.txt
        echo "leak:_PyObject_New" >> supp.txt
        echo "leak:_PyObject_GC" >> supp.txt
        echo "leak:pyo3::types::function::PyCFunction::internal_new_from_pointers" >> supp.txt
        LSAN_OPTIONS=suppressions="$(pwd)/supp.txt" PYTHONPATH=src LD_PRELOAD="$(gcc -print-file-name=libasan.so) /usr/lib/x86_64-linux-gnu/libstdc++.so.6" PYTHONMALLOC=malloc pytest -s<|MERGE_RESOLUTION|>--- conflicted
+++ resolved
@@ -140,11 +140,7 @@
 
     - name: Install Python development requirements
       run: |
-<<<<<<< HEAD
-        python -m pip install laspy[lazrs] numpy xdg dateparser ruptures
-=======
-        python -m pip install "laspy[lazrs]>=2.0,<3.0" numpy xdg
->>>>>>> b6d78180
+        python -m pip install "laspy[lazrs]>=2.0,<3.0" numpy xdg ruptures
         python -m pip install -r requirements-dev.txt
 
     - name: make build directory
