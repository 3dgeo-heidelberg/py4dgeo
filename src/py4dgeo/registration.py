--- conflicted
+++ resolved
@@ -83,12 +83,7 @@
     prev_error = 0
 
     for _ in range(max_iterations):
-<<<<<<< HEAD
-        neighbor_lists = reference_epoch.kdtree.nearest_neighbors(cloud)
-        indices, distances = zip(*neighbor_lists)
-=======
         indices, distances = reference_epoch.kdtree.nearest_neighbors(cloud)
->>>>>>> 32cc8ddb
         # Calculate a transform and apply it
 
         T = _fit_transform(
