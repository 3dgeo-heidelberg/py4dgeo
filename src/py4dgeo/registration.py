<<<<<<< HEAD
from py4dgeo.util import Py4DGeoError
from py4dgeo.epoch import Epoch
from copy import deepcopy

=======
import dataclasses
>>>>>>> 6cfadf64
import numpy as np

import _py4dgeo


<<<<<<< HEAD
def _plane_Jacobian(Rot_a, n):
    """Calculate Jacobian for point to plane method"""

    J = np.zeros((1, 6))
    J[:, 3:] = n
    J[:, :3] = -np.cross(Rot_a, n)
    return J


def _point_Jacobian(Rot_p):
    """Calculate Jacobian for point to plane method"""

    J = np.zeros((3, 6))
    J[:, 3:] = np.eye(3)
    J[:, 0] = np.cross(Rot_p, np.array([1, 0, 0]))
    J[:, 1] = np.cross(Rot_p, np.array([0, 1, 0]))
    J[:, 2] = np.cross(Rot_p, np.array([0, 0, 1]))
    return J


def _set_rot_trans(euler_array):
    """Calculate rotation and transformation matrix"""

    alpha, beta, gamma, x, y, z = euler_array

    Rot_z = np.array(
        [np.cos(gamma), np.sin(gamma), 0, -np.sin(gamma), np.cos(gamma), 0, 0, 0, 1]
    ).reshape(3, 3)
    Rot_y = np.array(
        [np.cos(beta), 0, -np.sin(beta), 0, 1, 0, np.sin(beta), 0, np.cos(beta)]
    ).reshape(3, 3)
    Rot_x = np.array(
        [1, 0, 0, 0, np.cos(alpha), np.sin(alpha), 0, -np.sin(alpha), np.cos(alpha)]
    ).reshape(3, 3)
    Rot = Rot_z @ Rot_y @ Rot_x
    return Rot, np.array([x, y, z])


def _fit_transform_GN(A, B, N):
    """Find a transformation that fits two point clouds onto each other using Gauss-Newton method
    for computing the least squares solution"""

    assert A.shape == B.shape == N.shape
    size = A.shape[1]

    # Gauss-Newton Method a=p b=x
    H = np.zeros((6, 6))  # Hessian
    g = np.zeros((6, 1))  # gradient
    euler_array = np.zeros(6)
    Rot, trans = _set_rot_trans(euler_array)  # rotation & transformation
    chi = 0

    for i in range(size):
        a, b, n = A[:, i], B[:, i], N[:, i]
        Rot_a = Rot @ a
        e = (Rot_a.reshape(3) + trans - b).dot(n)
        J = _plane_Jacobian(Rot_a, n)

        H += J.T @ J

        g += J.T * e

        chi += np.linalg.norm(e)

    update = -np.linalg.inv(H) @ g  # UPDATE is VERY SMALL!!!!!!!!!!!!!

    euler_array = euler_array + update.reshape(6)
    R, t = _set_rot_trans(euler_array)

    T = np.identity(4)
    T[:3, :3] = R
    T[:3, 3] = t

    return T


def _p_2_p_GN(A, B):
    """Find a transformation that fits two point clouds onto each other using point to point Gauss-Newton method
    for computing the least squares solution"""

    assert A.shape == B.shape
    size = A.shape[1]

    # Gauss-Newton Method
    H = np.zeros((6, 6))  # Hessian
    g = np.zeros((6, 1))  # gradient
    euler_array = np.zeros(6)
    Rot, trans = _set_rot_trans(euler_array)  # rotation & transformation
    chi = 0

    for i in range(size):
        a, b = A[:, i], B[:, i]
        Rot_a = Rot @ a
        e = (Rot_a + trans).reshape(3) - b
        J = _point_Jacobian(Rot_a)
        H += J.T @ J
        g += J.T @ (e.reshape(3, 1))
        chi += np.linalg.norm(e)

    update = -np.linalg.inv(H) @ g
    euler_array = euler_array + update.reshape(6)

    R, t = _set_rot_trans(euler_array)
    T = np.identity(4)
    T[:3, :3] = R
    T[:3, 3] = t

    return T


def _fit_transform_LM(A, B, N):
    """Find a transformation that fits two point clouds onto each other using Levenberg-Marquardt method
    for computing the least squares solution"""

    assert A.shape == B.shape == N.shape
    size = A.shape[1]

    lmda = 1e-2

    # Levenberg-Marquardt Method
    H = np.zeros((6, 6))  # Hessian
    g = np.zeros((6, 1))  # gradient
    euler_array = np.zeros(6)
    Rot, trans = _set_rot_trans(euler_array)  # rotation & transformation
    chi = 0

    for i in range(size):
        a, b, n = A[:, i], B[:, i], N[:, i]
        Rot_a = Rot.dot(a)
        e = (Rot_a.reshape(3) + trans - b).dot(n)
        J = _plane_Jacobian(Rot_a, n)
        H += J.T.dot(J)
        g += J.T * e
        chi += np.linalg.norm(e)

    H += lmda * H * np.eye(6)
    update = -np.linalg.inv(H) @ g

    euler_array_new = euler_array + update.reshape(6)
    R, t = _set_rot_trans(euler_array)
    chi_new = 0
    for i in range(size):
        e_new = ((R @ A[:, i]).reshape(3) + t - B[:, i]).dot(N[:, i])
        chi_new += np.linalg.norm(e_new)

    if chi_new > chi:
        lmda *= 10

    else:
        euler_array = euler_array_new
        lmda /= 10

    R, t = _set_rot_trans(euler_array)
    T = np.identity(4)
    T[:3, :3] = R
    T[:3, 3] = t

    return T


def _fit_transform(A, B):
=======
@dataclasses.dataclass(frozen=True)
class Transformation:
    """A transformation that can be applied to a point cloud"""

    affine_transformation: np.ndarray
    reduction_point: np.ndarray


def _fit_transform(A, B, reduction_point=None):
>>>>>>> 6cfadf64
    """Find a transformation that fits two point clouds onto each other"""

    assert A.shape == B.shape

    # get number of dimensions
    m = A.shape[1]

    centroid_A = np.mean(A, axis=0)
    centroid_B = np.mean(B, axis=0)

    # Apply the reduction_point if provided
    if reduction_point is not None:
        centroid_A -= reduction_point
        centroid_B -= reduction_point

    AA = A - centroid_A
    BB = B - centroid_B

    H = np.dot(AA.T, BB)
    U, _, Vt = np.linalg.svd(H)
    R = np.dot(Vt.T, U.T)
    t = centroid_B.T - np.dot(R, centroid_A.T)
    # special reflection case
    if np.linalg.det(R) < 0:
        Vt[2, :] *= -1
        R = np.dot(Vt.T, U.T)

    # homogeneous transformation
    T = np.identity(4)
    T[:3, :3] = R
    T[:3, 3] = t
<<<<<<< HEAD

    print("shapes in ICP: ", R, R.shape, t, t.shape)

=======
>>>>>>> 6cfadf64
    return T


def iterative_closest_point(
    reference_epoch, epoch, max_iterations=50, tolerance=0.00001, reduction_point=None
):
    """Perform an Iterative Closest Point algorithm (ICP)

    :param reference_epoch:
        The reference epoch to match with.
    :type reference_epoch: py4dgeo.Epoch
    :param epoch:
        The epoch to be transformed to the reference epoch
    :type epoch: py4dgeo.Epoch
    :param max_iterations:
        The maximum number of iterations to be performed in the ICP algorithm
    :type max_iterations: int
    :param tolerance:
        The tolerance criterium used to terminate ICP iteration.
    :type tolerance: float
    :param reduction_point:
        A translation vector to apply before applying rotation and scaling.
        This is used to increase the numerical accuracy of transformation.
    :type reduction_point: np.ndarray
    """

    # Ensure that reference_epoch has its KDTree built
    if reference_epoch.kdtree.leaf_parameter() == 0:
        reference_epoch.build_kdtree()

    # Apply the default for the registration point
    if reduction_point is None:
        reduction_point = np.array([0, 0, 0])

    # Make a copy of the cloud to be transformed.
    cloud = epoch.cloud.copy()
    prev_error = 0

    for _ in range(max_iterations):
<<<<<<< HEAD
        indices, distances = reference_epoch.kdtree.nearest_neighbors(cloud)
=======
        neighbor_arrays = np.asarray(reference_epoch.kdtree.nearest_neighbors(cloud))
        indices, distances = np.split(neighbor_arrays, 2, axis=0)

        indices = np.squeeze(indices.astype(int))
        distances = np.squeeze(distances)

>>>>>>> 6cfadf64
        # Calculate a transform and apply it

        T = _fit_transform(
            cloud, reference_epoch.cloud[indices, :], reduction_point=reduction_point
        )
        _py4dgeo.transform_pointcloud_inplace(cloud, T, reduction_point)

        # Determine convergence
        mean_error = np.mean(np.sqrt(distances))
        print(mean_error)
        if np.abs(prev_error - mean_error) < tolerance:
            break
        prev_error = mean_error
    print(cloud, reference_epoch.cloud)
    return _fit_transform(epoch.cloud, cloud)


def point_to_plane_icp(
    reference_epoch, epoch, max_iterations=20, tolerance=0.0001, reduction_point=None
):
    """Perform an Iterative Closest Point algorithm (ICP)

    :param reference_epoch:
        The reference epoch to match with. This epoch has to have calculated normals.
    :type reference_epoch: py4dgeo.Epoch
    :param epoch:
        The epoch to be transformed to the reference epoch
    :type epoch: py4dgeo.Epoch
    :param max_iterations:
        The maximum number of iterations to be performed in the ICP algorithm
    :type max_iterations: int
    :param tolerance:
        The tolerance criterium used to terminate ICP iteration.
    :type tolerance: float
    :param reduction_point:
        A translation vector to apply before applying rotation and scaling.
        This is used to increase the numerical accuracy of transformation.
    :type reduction_point: np.ndarray
    """

    # Ensure that Epoch has calculated normals
    if reference_epoch.normals is None:
        raise Py4DGeoError(
            "Normals for this Reference Epoch have not been calculated! Please use Epoch.calculate_normals or load externally calculated normals."
        )

    # Ensure that reference_epoch has its KDTree built
    if reference_epoch.kdtree.leaf_parameter() == 0:
        reference_epoch.build_kdtree()

<<<<<<< HEAD
    # Apply the default for the registration point
    if reduction_point is None:
        reduction_point = np.array([0, 0, 0])

    # Make a copy of the cloud to be transformed.
    trans_epoch = deepcopy(epoch)

    prev_error = 0

    for _ in range(max_iterations):
        indices, distances = reference_epoch.kdtree.nearest_neighbors(trans_epoch.cloud)
        print(reference_epoch.normals[indices, :], reference_epoch.normals.shape)
        # Calculate a transform and apply it
        T = _fit_transform_GN(
            trans_epoch.cloud.transpose(1, 0),
            reference_epoch.cloud[indices, :].transpose(1, 0),
            reference_epoch.normals[indices, :].transpose(1, 0),
        )
        _py4dgeo.transform_pointcloud_inplace(trans_epoch.cloud, T, reduction_point)

        # Determine convergence
        mean_error = np.mean(np.sqrt(distances))
        print(mean_error)
        if np.abs(prev_error - mean_error) < tolerance:
            break
        prev_error = mean_error

    normals = Epoch.calculate_normals(trans_epoch, radius=2)

    return _fit_transform_GN(
        epoch.cloud.transpose(1, 0),
        trans_epoch.cloud.transpose(1, 0),
        normals.transpose(1, 0),
    )


def point_to_plane_icp_LM(
    reference_epoch, epoch, max_iterations=20, tolerance=0.0001, reduction_point=None
):
    """Perform an Iterative Closest Point algorithm (ICP)

    :param reference_epoch:
        The reference epoch to match with. This epoch has to have calculated normals.
    :type reference_epoch: py4dgeo.Epoch
    :param epoch:
        The epoch to be transformed to the reference epoch
    :type epoch: py4dgeo.Epoch
    :param max_iterations:
        The maximum number of iterations to be performed in the ICP algorithm
    :type max_iterations: int
    :param tolerance:
        The tolerance criterium used to terminate ICP iteration.
    :type tolerance: float
    :param reduction_point:
        A translation vector to apply before applying rotation and scaling.
        This is used to increase the numerical accuracy of transformation.
    :type reduction_point: np.ndarray
    """

    # Ensure that Epoch has calculated normals
    if reference_epoch.normals is None:
        raise Py4DGeoError(
            "Normals for this Reference Epoch have not been calculated! Please use Epoch.calculate_normals or load externally calculated normals."
        )

    # Ensure that reference_epoch has its KDTree built
    if reference_epoch.kdtree.leaf_parameter() == 0:
        reference_epoch.build_kdtree()

    # Apply the default for the registration point
    if reduction_point is None:
        reduction_point = np.array([0, 0, 0])

    # Make a copy of the cloud to be transformed.
    trans_epoch = deepcopy(epoch)

    prev_error = 0

    for _ in range(max_iterations):
        indices, distances = reference_epoch.kdtree.nearest_neighbors(trans_epoch.cloud)

        # Calculate a transform and apply it
        T = _fit_transform_LM(
            trans_epoch.cloud.transpose(1, 0),
            reference_epoch.cloud[indices, :].transpose(1, 0),
            reference_epoch.normals[indices, :].transpose(1, 0),
        )
        _py4dgeo.transform_pointcloud_inplace(trans_epoch.cloud, T, reduction_point)
        # Determine convergence
        mean_error = np.mean(np.sqrt(distances))
        print(mean_error)
        if np.abs(prev_error - mean_error) < tolerance:
            break
        prev_error = mean_error

    normals = Epoch.calculate_normals(trans_epoch)
    return _fit_transform_GN(
        epoch.cloud.transpose(1, 0),
        trans_epoch.cloud.transpose(1, 0),
        normals.transpose(1, 0),
    )


def p_to_p_icp(
    reference_epoch, epoch, max_iterations=20, tolerance=0.0001, reduction_point=None
):
    """Perform an Iterative Closest Point algorithm (ICP)

    :param reference_epoch:
        The reference epoch to match with. This epoch has to have calculated normals.
    :type reference_epoch: py4dgeo.Epoch
    :param epoch:
        The epoch to be transformed to the reference epoch
    :type epoch: py4dgeo.Epoch
    :param max_iterations:
        The maximum number of iterations to be performed in the ICP algorithm
    :type max_iterations: int
    :param tolerance:
        The tolerance criterium used to terminate ICP iteration.
    :type tolerance: float
    :param reduction_point:
        A translation vector to apply before applying rotation and scaling.
        This is used to increase the numerical accuracy of transformation.
    :type reduction_point: np.ndarray
    """

    # Ensure that reference_epoch has its KDTree built
    if reference_epoch.kdtree.leaf_parameter() == 0:
        reference_epoch.build_kdtree()

    # Apply the default for the registration point
    if reduction_point is None:
        reduction_point = np.array([0, 0, 0])

    # Make a copy of the cloud to be transformed.
    cloud = epoch.cloud.copy()

    prev_error = 0

    for _ in range(max_iterations):
        indices, distances = reference_epoch.kdtree.nearest_neighbors(cloud)
        # Calculate a transform and apply it
        T = _p_2_p_GN(
            cloud.transpose(1, 0), reference_epoch.cloud[indices, :].transpose(1, 0)
        )
        _py4dgeo.transform_pointcloud_inplace(cloud, T, reduction_point)

        # Determine convergence
        mean_error = np.mean(np.sqrt(distances))
        print(mean_error)
        if np.abs(prev_error - mean_error) < tolerance:
            break
        prev_error = mean_error
    return _fit_transform(epoch.cloud, cloud)
=======
    return Transformation(
        affine_transformation=_fit_transform(epoch.cloud, cloud),
        reduction_point=reduction_point,
    )
>>>>>>> 6cfadf64
<|MERGE_RESOLUTION|>--- conflicted
+++ resolved
@@ -1,17 +1,20 @@
-<<<<<<< HEAD
 from py4dgeo.util import Py4DGeoError
-from py4dgeo.epoch import Epoch
+
 from copy import deepcopy
-
-=======
 import dataclasses
->>>>>>> 6cfadf64
 import numpy as np
 
 import _py4dgeo
 
 
-<<<<<<< HEAD
+@dataclasses.dataclass(frozen=True)
+class Transformation:
+    """A transformation that can be applied to a point cloud"""
+
+    affine_transformation: np.ndarray
+    reduction_point: np.ndarray
+
+
 def _plane_Jacobian(Rot_a, n):
     """Calculate Jacobian for point to plane method"""
 
@@ -22,7 +25,7 @@
 
 
 def _point_Jacobian(Rot_p):
-    """Calculate Jacobian for point to plane method"""
+    """Calculate Jacobian for point to point method"""
 
     J = np.zeros((3, 6))
     J[:, 3:] = np.eye(3)
@@ -71,12 +74,10 @@
         J = _plane_Jacobian(Rot_a, n)
 
         H += J.T @ J
-
         g += J.T * e
-
         chi += np.linalg.norm(e)
 
-    update = -np.linalg.inv(H) @ g  # UPDATE is VERY SMALL!!!!!!!!!!!!!
+    update = -np.linalg.inv(H) @ g
 
     euler_array = euler_array + update.reshape(6)
     R, t = _set_rot_trans(euler_array)
@@ -172,18 +173,7 @@
     return T
 
 
-def _fit_transform(A, B):
-=======
-@dataclasses.dataclass(frozen=True)
-class Transformation:
-    """A transformation that can be applied to a point cloud"""
-
-    affine_transformation: np.ndarray
-    reduction_point: np.ndarray
-
-
 def _fit_transform(A, B, reduction_point=None):
->>>>>>> 6cfadf64
     """Find a transformation that fits two point clouds onto each other"""
 
     assert A.shape == B.shape
@@ -215,12 +205,6 @@
     T = np.identity(4)
     T[:3, :3] = R
     T[:3, 3] = t
-<<<<<<< HEAD
-
-    print("shapes in ICP: ", R, R.shape, t, t.shape)
-
-=======
->>>>>>> 6cfadf64
     return T
 
 
@@ -260,18 +244,13 @@
     prev_error = 0
 
     for _ in range(max_iterations):
-<<<<<<< HEAD
-        indices, distances = reference_epoch.kdtree.nearest_neighbors(cloud)
-=======
         neighbor_arrays = np.asarray(reference_epoch.kdtree.nearest_neighbors(cloud))
         indices, distances = np.split(neighbor_arrays, 2, axis=0)
 
         indices = np.squeeze(indices.astype(int))
         distances = np.squeeze(distances)
 
->>>>>>> 6cfadf64
         # Calculate a transform and apply it
-
         T = _fit_transform(
             cloud, reference_epoch.cloud[indices, :], reduction_point=reduction_point
         )
@@ -279,18 +258,21 @@
 
         # Determine convergence
         mean_error = np.mean(np.sqrt(distances))
-        print(mean_error)
+
         if np.abs(prev_error - mean_error) < tolerance:
             break
         prev_error = mean_error
-    print(cloud, reference_epoch.cloud)
-    return _fit_transform(epoch.cloud, cloud)
+
+    return Transformation(
+        affine_transformation=_fit_transform(epoch.cloud, cloud),
+        reduction_point=reduction_point,
+    )
 
 
 def point_to_plane_icp(
-    reference_epoch, epoch, max_iterations=20, tolerance=0.0001, reduction_point=None
+    reference_epoch, epoch, max_iterations=50, tolerance=0.00001, reduction_point=None
 ):
-    """Perform an Iterative Closest Point algorithm (ICP)
+    """Perform a point to plane Iterative Closest Point algorithm (ICP), based on Gauss-Newton method for computing the least squares solution
 
     :param reference_epoch:
         The reference epoch to match with. This epoch has to have calculated normals.
@@ -310,6 +292,8 @@
     :type reduction_point: np.ndarray
     """
 
+    from py4dgeo.epoch import Epoch
+
     # Ensure that Epoch has calculated normals
     if reference_epoch.normals is None:
         raise Py4DGeoError(
@@ -320,19 +304,26 @@
     if reference_epoch.kdtree.leaf_parameter() == 0:
         reference_epoch.build_kdtree()
 
-<<<<<<< HEAD
     # Apply the default for the registration point
     if reduction_point is None:
         reduction_point = np.array([0, 0, 0])
 
     # Make a copy of the cloud to be transformed.
-    trans_epoch = deepcopy(epoch)
+    trans_epoch = deepcopy(
+        epoch
+    )  # cloud = epoch.cloud.copy()#trans_epoch = deepcopy(epoch)
 
     prev_error = 0
 
     for _ in range(max_iterations):
-        indices, distances = reference_epoch.kdtree.nearest_neighbors(trans_epoch.cloud)
-        print(reference_epoch.normals[indices, :], reference_epoch.normals.shape)
+        neighbor_arrays = np.asarray(
+            reference_epoch.kdtree.nearest_neighbors(trans_epoch.cloud)
+        )
+        indices, distances = np.split(neighbor_arrays, 2, axis=0)
+
+        indices = np.squeeze(indices.astype(int))
+        distances = np.squeeze(distances)
+
         # Calculate a transform and apply it
         T = _fit_transform_GN(
             trans_epoch.cloud.transpose(1, 0),
@@ -343,24 +334,26 @@
 
         # Determine convergence
         mean_error = np.mean(np.sqrt(distances))
-        print(mean_error)
+
         if np.abs(prev_error - mean_error) < tolerance:
             break
         prev_error = mean_error
 
-    normals = Epoch.calculate_normals(trans_epoch, radius=2)
-
-    return _fit_transform_GN(
-        epoch.cloud.transpose(1, 0),
-        trans_epoch.cloud.transpose(1, 0),
-        normals.transpose(1, 0),
+    normals = Epoch.calculate_normals(trans_epoch)
+    return Transformation(
+        affine_transformation=_fit_transform_GN(
+            epoch.cloud.transpose(1, 0),
+            trans_epoch.cloud.transpose(1, 0),
+            normals.transpose(1, 0),
+        ),
+        reduction_point=reduction_point,
     )
 
 
 def point_to_plane_icp_LM(
-    reference_epoch, epoch, max_iterations=20, tolerance=0.0001, reduction_point=None
+    reference_epoch, epoch, max_iterations=50, tolerance=0.00001, reduction_point=None
 ):
-    """Perform an Iterative Closest Point algorithm (ICP)
+    """Perform a point to plane Iterative Closest Point algorithm (ICP), based on Levenberg-Marquardt method for computing the least squares solution
 
     :param reference_epoch:
         The reference epoch to match with. This epoch has to have calculated normals.
@@ -380,6 +373,8 @@
     :type reduction_point: np.ndarray
     """
 
+    from py4dgeo.epoch import Epoch
+
     # Ensure that Epoch has calculated normals
     if reference_epoch.normals is None:
         raise Py4DGeoError(
@@ -400,7 +395,13 @@
     prev_error = 0
 
     for _ in range(max_iterations):
-        indices, distances = reference_epoch.kdtree.nearest_neighbors(trans_epoch.cloud)
+        neighbor_arrays = np.asarray(
+            reference_epoch.kdtree.nearest_neighbors(trans_epoch.cloud)
+        )
+        indices, distances = np.split(neighbor_arrays, 2, axis=0)
+
+        indices = np.squeeze(indices.astype(int))
+        distances = np.squeeze(distances)
 
         # Calculate a transform and apply it
         T = _fit_transform_LM(
@@ -411,23 +412,26 @@
         _py4dgeo.transform_pointcloud_inplace(trans_epoch.cloud, T, reduction_point)
         # Determine convergence
         mean_error = np.mean(np.sqrt(distances))
-        print(mean_error)
+
         if np.abs(prev_error - mean_error) < tolerance:
             break
         prev_error = mean_error
 
     normals = Epoch.calculate_normals(trans_epoch)
-    return _fit_transform_GN(
-        epoch.cloud.transpose(1, 0),
-        trans_epoch.cloud.transpose(1, 0),
-        normals.transpose(1, 0),
+    return Transformation(
+        affine_transformation=_fit_transform_LM(
+            epoch.cloud.transpose(1, 0),
+            trans_epoch.cloud.transpose(1, 0),
+            normals.transpose(1, 0),
+        ),
+        reduction_point=reduction_point,
     )
 
 
 def p_to_p_icp(
-    reference_epoch, epoch, max_iterations=20, tolerance=0.0001, reduction_point=None
+    reference_epoch, epoch, max_iterations=50, tolerance=0.00001, reduction_point=None
 ):
-    """Perform an Iterative Closest Point algorithm (ICP)
+    """Perform a point to point Iterative Closest Point algorithm (ICP), based on Gauss-Newton method
 
     :param reference_epoch:
         The reference epoch to match with. This epoch has to have calculated normals.
@@ -461,7 +465,12 @@
     prev_error = 0
 
     for _ in range(max_iterations):
-        indices, distances = reference_epoch.kdtree.nearest_neighbors(cloud)
+        neighbor_arrays = np.asarray(reference_epoch.kdtree.nearest_neighbors(cloud))
+        indices, distances = np.split(neighbor_arrays, 2, axis=0)
+
+        indices = np.squeeze(indices.astype(int))
+        distances = np.squeeze(distances)
+
         # Calculate a transform and apply it
         T = _p_2_p_GN(
             cloud.transpose(1, 0), reference_epoch.cloud[indices, :].transpose(1, 0)
@@ -470,14 +479,13 @@
 
         # Determine convergence
         mean_error = np.mean(np.sqrt(distances))
-        print(mean_error)
         if np.abs(prev_error - mean_error) < tolerance:
             break
         prev_error = mean_error
-    return _fit_transform(epoch.cloud, cloud)
-=======
+
     return Transformation(
-        affine_transformation=_fit_transform(epoch.cloud, cloud),
+        affine_transformation=_p_2_p_GN(
+            epoch.cloud.transpose(1, 0), cloud.transpose(1, 0)
+        ),
         reduction_point=reduction_point,
-    )
->>>>>>> 6cfadf64
+    )