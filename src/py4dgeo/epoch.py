--- conflicted
+++ resolved
@@ -19,7 +19,9 @@
 
 import py4dgeo._py4dgeo as _py4dgeo
 
+
 logger = logging.getLogger("py4dgeo")
+
 
 # This integer controls the versioning of the epoch file format. Whenever the
 # format is changed, this version should be increased, so that py4dgeo can warn
@@ -33,32 +35,25 @@
     def __init__(
         self,
         cloud: np.ndarray,
-<<<<<<< HEAD
         additional_dimensions: np.ndarray = None,
         timestamp=None,
-=======
-        timestamp=None,
-        scanpos_id: np.ndarray = None,
         scanpos_info: dict = None,
->>>>>>> b0adeed6
     ):
         """
+
         :param cloud:
             The point cloud array of shape (n, 3).
-<<<<<<< HEAD
 
         :param additional_dimensions:
             A numpy array of additional, per-point data in the point cloud. The
             numpy data type is expected to be a structured dtype, so that the data
             columns are accessible by their name.
-=======
+
         :param timestamp:
             The point cloud timestamp, default is None.
-        :param scanpos:
-            The point scan positions array of shape (n,), default is None..
+
         :param scanpos_info:
             The point scan positions information, default is None..
->>>>>>> b0adeed6
         """
         # Check the given array shapes
         if len(cloud.shape) != 2 or cloud.shape[1] != 3:
@@ -70,16 +65,10 @@
 
         # Set metadata properties
         self.timestamp = timestamp
-
-<<<<<<< HEAD
+        self.scanpos_info = scanpos_info
+
         # Set the additional information (e.g. segment ids, normals, etc)
         self.additional_dimensions = additional_dimensions
-=======
-        # Set scan positions
-        # Scanpos_id as attributes temporarily, replace by additional_dimensions in epoch in future
-        self.scanpos_id = scanpos_id
-        self.scanpos_info = scanpos_info
->>>>>>> b0adeed6
 
         # Call base class constructor
         super().__init__(cloud)
@@ -106,20 +95,6 @@
             self._scanpos_info = None
 
     @property
-    def scanpos_id(self):
-        return self._scanpos_id
-
-    @scanpos_id.setter
-    def scanpos_id(self, scanpos_id):
-        if scanpos_id is None:
-            self._scanpos_id = None
-        elif isinstance(scanpos_id, list) or isinstance(scanpos_id, np.ndarray):
-            self._scanpos_id = np.array(scanpos_id)
-        else:
-            raise Py4DGeoError(f"The input scan position index should be array.")
-            self._scanpos_id = None
-
-    @property
     def metadata(self):
         """Provide the metadata of this epoch as a Python dictionary
 
@@ -131,17 +106,8 @@
 
         return {
             "timestamp": None if self.timestamp is None else str(self.timestamp),
-            "scanpos_id": None if self.scanpos_id is None else self.scanpos_id.tolist(),
             "scanpos_info": None if self.scanpos_info is None else self.scanpos_info,
         }
-
-    @property
-    def additional_dimensions(self):
-        return self._additional_dimensions
-
-    @additional_dimensions.setter
-    def additional_dimensions(self, additional_dimensions):
-        self._additional_dimensions = additional_dimensions
 
     def build_kdtree(self, leaf_size=10, force_rebuild=False):
         """Build the search tree index
@@ -160,34 +126,6 @@
             logger.info(f"Building KDTree structure with leaf parameter {leaf_size}")
             self.kdtree.build_tree(leaf_size)
 
-    def radius_search(self, query: np.ndarray, radius: float):
-        """Query the tree for neighbors within a radius r
-        :param query:
-            An array of points to query.
-            Array-like of shape (n_samples, 3) or query 1 sample point of shape (3,)
-        :type query: array
-        :param radius:
-            Rebuild the search tree even if it was already built before.
-        :type radius: float
-        """
-        if len(query.shape) == 1 and query.shape[0] == 3:
-            return [self.kdtree.radius_search(query, radius)]
-
-        if len(query.shape) == 2 and query.shape[1] == 3:
-            neighbors = []
-            for i in range(query.shape[0]):
-                q = query[i]
-                result = self.kdtree.radius_search(q, radius)
-                neighbors.append(result)
-            return neighbors
-
-        raise Py4DGeoError(
-            "Please ensure queries are array-like of shape (n_samples, 3)"
-            " or of shape (3,) to query 1 sample point!"
-        )
-
-        return None
-
     def save(self, filename):
         """Save this epoch to a file
 
@@ -206,6 +144,7 @@
             with zipfile.ZipFile(
                 filename, mode="w", compression=zipfile.ZIP_BZIP2
             ) as zf:
+
                 # Write the epoch file format version number
                 zf.writestr("EPOCH_FILE_FORMAT", str(PY4DGEO_EPOCH_FILE_FORMAT_VERSION))
 
@@ -255,6 +194,7 @@
         with tempfile.TemporaryDirectory() as tmp_dir:
             # Open the ZIP archive
             with zipfile.ZipFile(filename, mode="r") as zf:
+
                 # Read the epoch file version number and compare to current
                 version = int(zf.read("EPOCH_FILE_FORMAT").decode())
                 if version != PY4DGEO_EPOCH_FILE_FORMAT_VERSION:
@@ -497,28 +437,4 @@
         if parsed is not None:
             return parsed
 
-    raise Py4DGeoError(f"The timestamp '{timestamp}' was not understood by py4dgeo.")
-
-
-def scan_positions_info_from_dict(info_dict: dict):
-    if info_dict is None:
-        return None
-    if not isinstance(info_dict, dict):
-        raise Py4DGeoError(f"The input scan position information should be dictionary.")
-        return None
-    # Compatible with both integer key and string key as index of the scan positions in json file
-    # load scan positions from dictionary, standardize loading via json format dumps to string key
-    scanpos_dict_load = json.loads(json.dumps(info_dict))
-    sps_list = []
-    for i in range(1, 1 + len(scanpos_dict_load)):
-        sps_list.append(scanpos_dict_load[str(i)])
-
-    for sp in sps_list:
-        sp_check = True
-        sp_check = False if len(sp["origin"]) != 3 else sp_check
-        sp_check = False if not isinstance(sp["sigma_range"], float) else sp_check
-        sp_check = False if not isinstance(sp["sigma_scan"], float) else sp_check
-        sp_check = False if not isinstance(sp["sigma_yaw"], float) else sp_check
-        if not sp_check:
-            raise Py4DGeoError("Scan positions load failed, please check format. ")
-    return sps_list+    raise Py4DGeoError(f"The timestamp '{timestamp}' was not understood by py4dgeo.")