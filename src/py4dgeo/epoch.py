from py4dgeo.logger import logger_context
from py4dgeo.util import (
    Py4DGeoError,
    append_file_extension,
    as_double_precision,
    find_file,
    make_contiguous,
    is_iterable,
)
from numpy.lib.recfunctions import append_fields

import dateparser
import datetime
import json
import laspy
import logging
import numpy as np
import os
import tempfile
import zipfile

import py4dgeo._py4dgeo as _py4dgeo


logger = logging.getLogger("py4dgeo")


# This integer controls the versioning of the epoch file format. Whenever the
# format is changed, this version should be increased, so that py4dgeo can warn
# about incompatibilities of py4dgeo with loaded data. This version is intentionally
# different from py4dgeo's version, because not all releases of py4dgeo necessarily
# change the epoch file format and we want to be as compatible as possible.
PY4DGEO_EPOCH_FILE_FORMAT_VERSION = 3


class NumpyArrayEncoder(json.JSONEncoder):
    def default(self, obj):
        if isinstance(obj, np.ndarray):
            return obj.tolist()
        return json.JSONEncoder.default(self, obj)


class Epoch(_py4dgeo.Epoch):
    def __init__(
        self,
        cloud: np.ndarray,
        normals: np.ndarray = None,
        additional_dimensions: np.ndarray = None,
        timestamp=None,
        scanpos_info: dict = None,
    ):
        """

        :param cloud:
            The point cloud array of shape (n, 3).

        :param normals:
            The point cloud normals of shape (n, 3) where n is the
            same as the number of points in the point cloud.

        :param additional_dimensions:
            A numpy array of additional, per-point data in the point cloud. The
            numpy data type is expected to be a structured dtype, so that the data
            columns are accessible by their name.

        :param timestamp:
            The point cloud timestamp, default is None.

        :param scanpos_info:
            The point scan positions information, default is None..
        """
        # Check the given array shapes
        if len(cloud.shape) != 2 or cloud.shape[1] != 3:
            raise Py4DGeoError("Clouds need to be an array of shape nx3")

        # Make sure that cloud is double precision and contiguous in memory
        cloud = as_double_precision(cloud)
        cloud = make_contiguous(cloud)

<<<<<<< HEAD
        # Make sure that given normals are DP and contiguous as well
        if normals is not None:
            normals = make_contiguous(as_double_precision(normals))
        self._normals = normals
=======
        # Set identity transformation
        self._transformations = []
>>>>>>> 279a7d00

        # Set metadata properties
        self.timestamp = timestamp
        self.scanpos_info = scanpos_info

        # Set the additional information (e.g. segment ids, normals, etc)
        self.additional_dimensions = additional_dimensions

        # Call base class constructor
        super().__init__(cloud)

    @property
    def normals(self):
        # Maybe calculate normals
        if self._normals is None:
            raise Py4DGeoError(
                "Normals for this Epoch have not been calculated! Please use Epoch.calculate_normals or load externally calculated normals."
            )

        return self._normals

    def calculate_normals(
        self, radius=1.0, orientation_vector: np.ndarray = np.array([0, 0, 1])
    ):
        """Calculate point cloud normals

        :param radius:
            The radius used to determine the neighborhood of a point.

        :param orientation_vector:
            A vector to determine orientation of the normals. It should point "up".
        """

        # Ensure that the KDTree is built
        if self.kdtree.leaf_parameter() == 0:
            self.build_kdtree()

        # Allocate memory for the normals
        self._normals = np.empty(self.cloud.shape, dtype=np.float64)

        # Reuse the multiscale code with a single radius in order to
        # avoid code duplication.
        with logger_context("Calculating point cloud normals:"):
            _py4dgeo.compute_multiscale_directions(
                self,
                self.cloud,
                [radius],
                orientation_vector,
                self._normals,
            )

        return self.normals

    @property
    def timestamp(self):
        return self._timestamp

    @timestamp.setter
    def timestamp(self, timestamp):
        self._timestamp = normalize_timestamp(timestamp)

    @property
    def scanpos_info(self):
        return self._scanpos_info

    @scanpos_info.setter
    def scanpos_info(self, scanpos_info):
        if isinstance(scanpos_info, list):
            self._scanpos_info = scanpos_info
        elif isinstance(scanpos_info, dict):
            self._scanpos_info = scan_positions_info_from_dict(scanpos_info)
        else:
            self._scanpos_info = None

    @property
    def scanpos_id(self):
        return (
            self.additional_dimensions["scanpos_id"]
            .reshape(self.cloud.shape[0])
            .astype(np.int32)
        )

    @scanpos_id.setter
    def scanpos_id(self, scanpos_id):
        if self.additional_dimensions is None:
            additional_columns = np.empty(
                shape=(self.cloud.shape[0], 1),
                dtype=np.dtype([("scanpos_id", "<i4")]),
            )
            additional_columns["scanpos_id"] = np.array(
                scanpos_id, dtype=np.int32
            ).reshape(-1, 1)
            self.additional_dimensions = additional_columns
        else:
            scanpos_id = np.array(scanpos_id, dtype=np.int32)
            new_additional_dimensions = append_fields(
                self.additional_dimensions, "scanpos_id", scanpos_id, usemask=False
            )

            self.additional_dimensions = new_additional_dimensions

    @property
    def metadata(self):
        """Provide the metadata of this epoch as a Python dictionary

        The return value of this property only makes use of Python built-in
        data structures such that it can e.g. be serialized using the JSON
        module. Also, the returned values are understood by :ref:`Epoch.__init__`
        such that you can do :code:`Epoch(cloud, **other.metadata)`.
        """

        return {
            "timestamp": None if self.timestamp is None else str(self.timestamp),
            "scanpos_info": None if self.scanpos_info is None else self.scanpos_info,
        }

    def build_kdtree(self, leaf_size=10, force_rebuild=False):
        """Build the search tree index

        :param leaf_size:
            An internal optimization parameter of the search tree data structure.
            The algorithm uses a bruteforce search on subtrees of size below the
            given threshold. Increasing this value speeds up search tree build time,
            but slows down query times.
        :type leaf_size: int
        :param force_rebuild:
            Rebuild the search tree even if it was already built before.
        :type force_rebuild: bool
        """
        if self.kdtree.leaf_parameter() == 0 or force_rebuild:
            logger.info(f"Building KDTree structure with leaf parameter {leaf_size}")
            self.kdtree.build_tree(leaf_size)

    def transform(
        self,
        transformation=None,
        rotation=np.identity(3, dtype=np.float64),
        translation=np.array([0, 0, 0], dtype=np.float64),
        reduction_point=np.array([0, 0, 0], dtype=np.float64),
    ):
        """Transform the epoch with an affine transformation

        :param transformation:
            A 4x4 or 3x4 matrix representing the affine transformation. Given
            as a numpy array. If this argument is given, the rotation and
            translation arguments are ignored.
        :type transformation: np.ndarray
        :param rotation:
            A 3x3 matrix specifying the rotation to apply
        :type rotation: np.ndarray
        :param translation:
            A vector specifying the translation to apply
        :type translation: np.ndarray
        :param reduction_point:
            A translation vector to apply before applying rotation and scaling.
            This is used to increase the numerical accuracy of transformation.
        :type reduction_point: np.ndarray
        """

        # Build the transformation if it is not explicitly given
        if transformation is None:
            trafo = np.identity(4, dtype=np.float64)
            trafo[:3, :3] = rotation
            trafo[:3, 3] = translation
        else:
            # If it was given, make a copy and potentially resize it
            trafo = transformation.copy()
            if trafo.shape[0] == 3:
                trafo.resize((4, 4), refcheck=False)
                trafo[3, 3] = 1

        # Ensure contiguous DP memory
        trafo = as_double_precision(make_contiguous(trafo))

        # Apply the actual transformation as efficient C++
        _py4dgeo.transform_pointcloud_inplace(self.cloud, trafo, reduction_point)

        # Store the transformation
        self._transformations.append((trafo, reduction_point))

    @property
    def transformation(self):
        """Access the affine transformations that were applied to this epoch

        In order to set this property please use the transform method instead,
        which will make sure to also apply the transformation.

        :returns:
            Returns a list of applied transformations. These are given
            as a tuple of a 4x4 matrix defining the affine transformation
            and the reduction point used when applying it.
        """
        return self._transformations

    def save(self, filename):
        """Save this epoch to a file

        :param filename:
            The filename to save the epoch in.
        :type filename: str
        """

        # Ensure that we have a file extension
        filename = append_file_extension(filename, "zip")
        logger.info(f"Saving epoch to file '{filename}'")

        # Use a temporary directory when creating files
        with tempfile.TemporaryDirectory() as tmp_dir:
            # Create the final archive
            with zipfile.ZipFile(
                filename, mode="w", compression=zipfile.ZIP_BZIP2
            ) as zf:
                # Write the epoch file format version number
                zf.writestr("EPOCH_FILE_FORMAT", str(PY4DGEO_EPOCH_FILE_FORMAT_VERSION))

                # Write the metadata dictionary into a json file
                metadatafile = os.path.join(tmp_dir, "metadata.json")
                with open(metadatafile, "w") as f:
                    json.dump(self.metadata, f)
                zf.write(metadatafile, arcname="metadata.json")

                # Write the transformation into a file
                trafofile = os.path.join(tmp_dir, "trafo.json")
                with open(trafofile, "w") as f:
                    json.dump(self._transformations, f, cls=NumpyArrayEncoder)
                zf.write(trafofile, arcname="trafo.json")

                # Write the actual point cloud array using laspy - LAZ compression
                # is far better than any compression numpy + zipfile can do.
                cloudfile = os.path.join(tmp_dir, "cloud.laz")
                hdr = laspy.LasHeader(version="1.4", point_format=6)
                hdr.x_scale = 0.00025
                hdr.y_scale = 0.00025
                hdr.z_scale = 0.00025
                mean_extent = np.mean(self.cloud, axis=0)
                hdr.x_offset = int(mean_extent[0])
                hdr.y_offset = int(mean_extent[1])
                hdr.z_offset = int(mean_extent[2])
                lasfile = laspy.LasData(hdr)
                lasfile.x = self.cloud[:, 0]
                lasfile.y = self.cloud[:, 1]
                lasfile.z = self.cloud[:, 2]
                lasfile.write(cloudfile)
                zf.write(cloudfile, arcname="cloud.laz")

                kdtreefile = os.path.join(tmp_dir, "kdtree")
                with open(kdtreefile, "w") as f:
                    self.kdtree.save_index(kdtreefile)
                zf.write(kdtreefile, arcname="kdtree")

    @staticmethod
    def load(filename):
        """Construct an Epoch instance by loading it from a file

        :param filename:
            The filename to load the epoch from.
        :type filename: str
        """

        # Ensure that we have a file extension
        filename = append_file_extension(filename, "zip")
        logger.info(f"Restoring epoch from file '{filename}'")

        # Use temporary directory for extraction of files
        with tempfile.TemporaryDirectory() as tmp_dir:
            # Open the ZIP archive
            with zipfile.ZipFile(filename, mode="r") as zf:
                # Read the epoch file version number and compare to current
                version = int(zf.read("EPOCH_FILE_FORMAT").decode())
                if version > PY4DGEO_EPOCH_FILE_FORMAT_VERSION:
                    raise Py4DGeoError(
                        "Epoch file format not known - please update py4dgeo!"
                    )

                # Read the metadata JSON file
                metadatafile = zf.extract("metadata.json", path=tmp_dir)
                with open(metadatafile, "r") as f:
                    metadata = json.load(f)

                # Restore the point cloud itself
                cloudfile = zf.extract("cloud.laz", path=tmp_dir)
                lasfile = laspy.read(cloudfile)
                cloud = np.vstack((lasfile.x, lasfile.y, lasfile.z)).transpose()

                # Construct the epoch object
                epoch = Epoch(cloud, **metadata)

                # Restore the KDTree object
                kdtreefile = zf.extract("kdtree", path=tmp_dir)
                epoch.kdtree.load_index(kdtreefile)

                # Read the transformation if it exists
                if version >= 3:
                    trafofile = zf.extract("trafo.json", path=tmp_dir)
                    with open(trafofile, "r") as f:
                        trafo = json.load(f)
                    epoch._transformations = [
                        (np.array(t), np.array(rp)) for t, rp in trafo
                    ]

        return epoch

    def __getstate__(self):
        return (
            PY4DGEO_EPOCH_FILE_FORMAT_VERSION,
            self.metadata,
            _py4dgeo.Epoch.__getstate__(self),
        )

    def __setstate__(self, state):
        v, metadata, base = state

        if v != PY4DGEO_EPOCH_FILE_FORMAT_VERSION:
            raise Py4DGeoError("Epoch file format is out of date!")

        # Restore metadata
        for k, v in metadata.items():
            setattr(self, k, v)

        # Set the base class object
        _py4dgeo.Epoch.__setstate__(self, base)


def save_epoch(epoch, filename):
    """Save an epoch to a given filename

    :param epoch:
        The epoch that should be saved.
    :type epoch: Epoch
    :param filename:
        The filename where to save the epoch
    :type filename: str
    """
    return epoch.save(filename)


def load_epoch(filename):
    """Load an epoch from a given filename

    :param filename:
        The filename to load the epoch from.
    :type filename: str
    """
    return Epoch.load(filename)


def as_epoch(cloud):
    """Create an epoch from a cloud

    Idempotent operation to create an epoch from a cloud.
    """

    # If this is already an epoch, this is a no-op
    if isinstance(cloud, Epoch):
        return cloud

    # Initialize an epoch from the given cloud
    logger.info("Initializing Epoch object from given point cloud")
    return Epoch(cloud)


def _as_tuple(x):
    if isinstance(x, tuple):
        return x
    return (x,)


def read_from_xyz(
    *filenames,
    other_epoch=None,
    xyz_columns=[0, 1, 2],
    normal_columns=[],
    additional_dimensions={},
    **parse_opts,
):
    """Create an epoch from an xyz file

    :param filename:
        The filename to read from. Each line in the input file is expected
        to contain three space separated numbers.
    :type filename: str
    :param xyz_columns:
        The column indices of X, Y and Z coordinates. Defaults to [0, 1, 2].
    :type xyz_columns: list
    :param normal_columns:
        The column indices of the normal vector components. Leave empty, if
        your data file does not contain normals, otherwise exactly three indices
        for the x, y and z components need to be given.
    :type normal_columns: list
    :param other_epoch:
        An existing epoch that we want to be compatible with.
    :type other_epoch: py4dgeo.Epoch
    :param parse_opts:
        Additional options forwarded to numpy.genfromtxt. This can be used
        to e.g. change the delimiter character, remove header_lines or manually
        specify which columns of the input contain the XYZ coordinates.
    :param additional_dimensions:
        A dictionary, mapping column indices to names of additional data dimensions.
        They will be read from the file and are accessible under their names from the
        created Epoch objects.
        Additional column indexes start with 3.
    :type parse_opts: dict
    """

    # Resolve the given path
    filename = find_file(filenames[0])

    # Ensure that usecols is not passed by the user, we need to use this
    if "usecols" in parse_opts:
        raise Py4DGeoError(
            "read_from_xyz cannot be customized by using usecols, please use xyz_columns, normal_columns or additional_dimensions instead!"
        )

    # Read the point cloud
    logger.info(f"Reading point cloud from file '{filename}'")

    try:
        cloud = np.genfromtxt(
            filename, dtype=np.float64, usecols=xyz_columns, **parse_opts
        )
    except ValueError:
        raise Py4DGeoError("Malformed XYZ file")

    # Potentially read normals
    normals = None
    if normal_columns:
        if len(normal_columns) != 3:
            raise Py4DGeoError("normal_columns need to be a list of three integers!")

        try:
            normals = np.genfromtxt(
                filename, dtype=np.float64, usecols=normal_columns, **parse_opts
            )
        except ValueError:
            raise Py4DGeoError("Malformed XYZ file")

    # Potentially read additional_dimensions passed by the user
    additional_columns = np.empty(
        shape=(cloud.shape[0], 1),
        dtype=np.dtype([(name, "<f8") for name in additional_dimensions.values()]),
    )

    add_cols = list(sorted(additional_dimensions.keys()))
    try:
        parsed_additionals = np.genfromtxt(
            filename, dtype=np.float64, usecols=add_cols, **parse_opts
        )
    except ValueError:
        raise Py4DGeoError("Malformed XYZ file")

    for i, col in enumerate(add_cols):
        additional_columns[additional_dimensions[col]] = parsed_additionals[
            :, i
        ].reshape(-1, 1)

    # Finalize the construction of the new epoch
    new_epoch = Epoch(cloud, normals=normals, additional_dimensions=additional_columns)

    if len(filenames) == 1:
        # End recursion and return non-tuple to make the case that the user
        # called this with only one filename more intuitive
        return new_epoch
    else:
        # Go into recursion
        return (new_epoch,) + _as_tuple(
            read_from_xyz(
                *filenames[1:],
                other_epoch=new_epoch,
                xyz_columns=xyz_columns,
                normal_columns=normal_columns,
                additional_dimensions=additional_dimensions,
                **parse_opts,
            )
        )


def read_from_las(*filenames, other_epoch=None, additional_dimensions={}):
    """Create an epoch from a LAS/LAZ file

    :param filename:
        The filename to read from. It is expected to be in LAS/LAZ format
        and will be processed using laspy.
    :type filename: str
    :param other_epoch:
        An existing epoch that we want to be compatible with.
    :type other_epoch: py4dgeo.Epoch
    :param additional_dimensions:
        A dictionary, mapping column indices to names of additional data dimensions.
        They will be read from the and areaccessible under their names from the
        created Epoch objects.
        Additional column indexes are corresponding indexes in the LAS/LAZ file.
    :type additional_dimensions: dict
    """

    # Resolve the given path
    filename = find_file(filenames[0])

    # Read the lasfile using laspy
    logger.info(f"Reading point cloud from file '{filename}'")
    lasfile = laspy.read(filename)

    cloud = np.vstack(
        (
            lasfile.x,
            lasfile.y,
            lasfile.z,
        )
    ).transpose()
    # set scan positions
    # build additional_dimensions dtype structure
    additional_columns = np.empty(
        shape=(cloud.shape[0], 1),
        dtype=np.dtype([(name, "<f8") for name in additional_dimensions.values()]),
    )
    for column_id, column_name in additional_dimensions.items():
        additional_columns[column_name] = np.array(
            lasfile.points[column_id], dtype=np.int32
        ).reshape(-1, 1)

    # Construct Epoch and go into recursion
    new_epoch = Epoch(
        cloud,
        timestamp=lasfile.header.creation_date,
        additional_dimensions=additional_columns,
    )

    if len(filenames) == 1:
        # End recursion and return non-tuple to make the case that the user
        # called this with only one filename more intuitive
        return new_epoch
    else:
        # Go into recursion
        return (new_epoch,) + _as_tuple(
            read_from_las(
                *filenames[1:],
                other_epoch=new_epoch,
                additional_dimensions=additional_dimensions,
            )
        )


def normalize_timestamp(timestamp):
    """Bring a given timestamp into a standardized Python format"""

    # This might be normalized already or non-existing
    if isinstance(timestamp, datetime.datetime) or timestamp is None:
        return timestamp

    # This might be a date without time information e.g. from laspy
    if isinstance(timestamp, datetime.date):
        return datetime.datetime(timestamp.year, timestamp.month, timestamp.day)

    # If this is a tuple of (year, day of year) as used in the LAS
    # file header, we convert it.
    if is_iterable(timestamp):
        if len(timestamp) == 2:
            return datetime.datetime(timestamp[0], 1, 1) + datetime.timedelta(
                timestamp[1] - 1
            )

    # If this is a string we use the dateparser library that understands
    # all sorts of human-readable timestamps
    if isinstance(timestamp, str):
        parsed = dateparser.parse(timestamp)

        # dateparser returns None for anything it does not understand
        if parsed is not None:
            return parsed

    raise Py4DGeoError(f"The timestamp '{timestamp}' was not understood by py4dgeo.")


def scan_positions_info_from_dict(info_dict: dict):
    if info_dict is None:
        return None
    if not isinstance(info_dict, dict):
        raise Py4DGeoError(f"The input scan position information should be dictionary.")
        return None
    # Compatible with both integer key and string key as index of the scan positions in json file
    # load scan positions from dictionary, standardize loading via json format dumps to string key
    scanpos_dict_load = json.loads(json.dumps(info_dict))
    sps_list = []
    for i in range(1, 1 + len(scanpos_dict_load)):
        sps_list.append(scanpos_dict_load[str(i)])

    for sp in sps_list:
        sp_check = True
        sp_check = False if len(sp["origin"]) != 3 else sp_check
        sp_check = False if not isinstance(sp["sigma_range"], float) else sp_check
        sp_check = False if not isinstance(sp["sigma_scan"], float) else sp_check
        sp_check = False if not isinstance(sp["sigma_yaw"], float) else sp_check
        if not sp_check:
            raise Py4DGeoError("Scan positions load failed, please check format. ")
    return sps_list<|MERGE_RESOLUTION|>--- conflicted
+++ resolved
@@ -77,15 +77,13 @@
         cloud = as_double_precision(cloud)
         cloud = make_contiguous(cloud)
 
-<<<<<<< HEAD
+        # Set identity transformation
+        self._transformations = []
+
         # Make sure that given normals are DP and contiguous as well
         if normals is not None:
             normals = make_contiguous(as_double_precision(normals))
         self._normals = normals
-=======
-        # Set identity transformation
-        self._transformations = []
->>>>>>> 279a7d00
 
         # Set metadata properties
         self.timestamp = timestamp
