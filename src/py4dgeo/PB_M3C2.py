--- conflicted
+++ resolved
@@ -29,6 +29,7 @@
 
 try:
     from vedo import *
+
     interactive_available = True
 except ImportError:
     interactive_available = False
@@ -51,7 +52,7 @@
     "build_input_scenario2_without_normals",
     "build_input_scenario2_with_normals",
     "PB_M3C2_scenario2",
-    "set_interactive_backend"
+    "set_interactive_backend",
 ]
 
 
@@ -63,6 +64,7 @@
     """
     if interactive_available:
         from vedo import settings
+
         settings.default_backend = backend
 
 
@@ -2318,13 +2320,8 @@
         self,
         epoch0,
         epoch1,
-<<<<<<< HEAD
-        x_y_z_id_epoch0_file_name="x_y_z_id_epoch0.xyz_id",
-        x_y_z_id_epoch1_file_name="x_y_z_id_epoch1.xyz_id",
-=======
         x_y_z_id_epoch0_file_name="x_y_z_id_epoch0.xyz",
         x_y_z_id_epoch1_file_name="x_y_z_id_epoch1.xyz",
->>>>>>> f7c8d618
         extracted_segments_file_name="extracted_segments.seg",
     ):
 
