--- conflicted
+++ resolved
@@ -10,6 +10,7 @@
 import numpy as np
 import os
 import pickle
+import ruptures
 import seaborn
 import tempfile
 import zipfile
@@ -834,17 +835,6 @@
         window_jump = 1
         window_penalty = 1.0
 
-<<<<<<< HEAD
-=======
-        # The chang point detection algorithm we use
-        algo = ruptures.Window(
-            width=self.window_width,
-            model=window_costmodel,
-            min_size=window_min_size,
-            jump=window_jump,
-        )
-
->>>>>>> d83d4346
         # The list of generated seeds
         seeds = []
 
