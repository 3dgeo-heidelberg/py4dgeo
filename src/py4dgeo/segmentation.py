# %%
from nbclient.client import timestamp
from py4dgeo.epoch import Epoch, as_epoch
from py4dgeo.logger import logger_context
from py4dgeo.util import Py4DGeoError, find_file
from py4dgeo.UpdateableZipFile import UpdateableZipFile

import datetime
import json
import logging
import matplotlib
import numpy as np
import os
import pickle
import seaborn
import tempfile
import zipfile
import matplotlib.pyplot as plt
import copy
import rdp
from sklearn.linear_model import LinearRegression

import _py4dgeo
from sklearn.tree import DecisionTreeRegressor
from functools import reduce

# Get the py4dgeo logger instance
logger = logging.getLogger("py4dgeo")


# This integer controls the versioning of the _segmentation file format. Whenever the
# format is changed, this version should be increased, so that py4dgeo can warn
# about incompatibilities of py4dgeo with loaded data. This version is intentionally
# different from py4dgeo's version, because not all releases of py4dgeo necessarily
# change the _segmentation file format and we want to be as compatible as possible.
PY4DGEO_SEGMENTATION_FILE_FORMAT_VERSION = 0


class SpatiotemporalAnalysis:
    def __init__(self, filename, compress=True, allow_pickle=True, force=False):
        """Construct a spatiotemporal _segmentation object

        This is the basic data structure for the 4D objects by change algorithm
        and its derived variants. It manages storage of M3C2 distances and other
        intermediate results for a time series of epochs. The original point clouds
        themselves are not needed after initial distance calculation and additional
        epochs can be added to an existing analysis. The class uses a disk backend
        to store information and allows lazy loading of additional data like e.g.
        M3C2 uncertainty values for postprocessing.

        :param filename:
            The filename used for this analysis. If it does not exist on the file
            system, a new analysis is created. Otherwise, the data is loaded from the existent file.
        :type filename: str
        :param compress:
            Whether to compress the stored data. This is a tradeoff decision between
            disk space and runtime. Especially appending new epochs to an existing
            analysis is an operation whose runtime can easily be dominated by
            decompression/compression of data.
        :type compress: bool
        :param allow_pickle:
            Whether py4dgeo is allowed to use the pickle module to store some data
            in the file representation of the analysis. If set to false, some data
            may not be stored and needs to be recomputed instead.
        :type allow_pickle: bool
        :param force:
            Force creation of a new analysis object, even if a file of this name
            already exists.
        """

        # Store the given parameters
        self.filename = find_file(filename, fatal=False)
        self.compress = compress
        self.allow_pickle = allow_pickle

        # Instantiate some properties used later on
        self._m3c2 = None

        # This is the cache for lazily loaded data
        self._corepoints = None
        self._distances = None
        self._smoothed_distances = None
        self._uncertainties = None
        self._reference_epoch = None

        # If the filename does not already exist, we create a new archive
        if force or not os.path.exists(self.filename):
            logger.info(f"Creating analysis file {self.filename}")
            with zipfile.ZipFile(self.filename, mode="w") as zf:
                # Write the _segmentation file format version number
                zf.writestr(
                    "SEGMENTATION_FILE_FORMAT",
                    str(PY4DGEO_SEGMENTATION_FILE_FORMAT_VERSION),
                )

                # Write the compression algorithm used for all suboperations
                zf.writestr("USE_COMPRESSION", str(self.compress))

        # Assert that the _segmentation file format is still valid
        with zipfile.ZipFile(self.filename, mode="r") as zf:
            # Read the _segmentation file version number and compare to current
            version = int(zf.read("SEGMENTATION_FILE_FORMAT").decode())
            if version != PY4DGEO_SEGMENTATION_FILE_FORMAT_VERSION:
                raise Py4DGeoError("_segmentation file format is out of date!")

            # Read the compression algorithm
            self.compress = eval(zf.read("USE_COMPRESSION").decode())

    @property
    def reference_epoch(self):
        """Access the reference epoch of this analysis"""

        if self._reference_epoch is None:
            with zipfile.ZipFile(self.filename, mode="r") as zf:
                # Double check that the reference has already been set
                if "reference_epoch.zip" not in zf.namelist():
                    raise Py4DGeoError("Reference epoch for analysis not yet set")

                # Extract it from the archive
                with tempfile.TemporaryDirectory() as tmp_dir:
                    ref_epochfile = zf.extract("reference_epoch.zip", path=tmp_dir)
                    self._reference_epoch = Epoch.load(ref_epochfile)

        return self._reference_epoch

    @reference_epoch.setter
    def reference_epoch(self, epoch):
        """Set the reference epoch of this analysis (only possible once)"""
        with zipfile.ZipFile(self.filename, mode="a") as zf:
            # If we already have a reference epoch, the user should start a
            # new analysis instead
            if "reference_epoch.zip" in zf.namelist():
                raise Py4DGeoError(
                    "Reference epoch cannot be changed - please start a new analysis"
                )

            # Ensure that we do have a timestamp on the epoch
            epoch = check_epoch_timestamp(epoch)

            # Ensure that the tearch tree is built - no-op if triggered by the user
            epoch._validate_search_tree()

            # Write the reference epoch into the archive
            with tempfile.TemporaryDirectory() as tmp_dir:
                epochfilename = os.path.join(tmp_dir, "reference_epoch.zip")
                epoch.save(epochfilename)
                zf.write(epochfilename, arcname="reference_epoch.zip")

        # Also cache it directly
        self._reference_epoch = epoch

    @reference_epoch.deleter
    def reference_epoch(self):
        self._reference_epoch = None

    @property
    def corepoints(self):
        """Access the corepoints of this analysis"""
        if self._corepoints is None:
            with zipfile.ZipFile(self.filename, mode="r") as zf:
                # Double check that the reference has already been set
                if "corepoints.zip" not in zf.namelist():
                    raise Py4DGeoError("Corepoints for analysis not yet set")

                # Extract it from the archive
                with tempfile.TemporaryDirectory() as tmp_dir:
                    cpfile = zf.extract("corepoints.zip", path=tmp_dir)
                    self._corepoints = Epoch.load(cpfile)

        return self._corepoints

    @corepoints.setter
    def corepoints(self, _corepoints):
        """Set the corepoints for this analysis (only possible once)"""
        with zipfile.ZipFile(self.filename, mode="a") as zf:
            # If we already have corepoints in the archive, the user should start a
            # new analysis instead
            if "corepoints.zip" in zf.namelist():
                raise Py4DGeoError(
                    "Corepoints cannot be changed - please start a new analysis"
                )

            # Ensure that the corepoints are stored as an epoch and its search trees are built
            self._corepoints = as_epoch(_corepoints)
            self._corepoints._validate_search_tree()

            # Write the corepoints into the archive
            with tempfile.TemporaryDirectory() as tmp_dir:
                cpfilename = os.path.join(tmp_dir, "corepoints.zip")
                self._corepoints.save(cpfilename)
                zf.write(cpfilename, arcname="corepoints.zip")

    @corepoints.deleter
    def corepoints(self):
        self._corepoints = None

    @property
    def m3c2(self):
        """Access the M3C2 algorithm of this analysis"""
        # If M3C2 has not been set, we use a default constructed one
        return self._m3c2

    @m3c2.setter
    def m3c2(self, _m3c2):
        """Set the M3C2 algorithm of this analysis"""
        self._m3c2 = _m3c2

    @property
    def timedeltas(self):
        """Access the sequence of time stamp deltas for the time series"""
        with zipfile.ZipFile(self.filename, mode="r") as zf:
            if "timestamps.json" not in zf.namelist():
                return []

            # Read timedeltas
            with tempfile.TemporaryDirectory() as tmp_dir:
                timestampsfile = zf.extract("timestamps.json", path=tmp_dir)
                with open(timestampsfile) as f:
                    timedeltas = json.load(f)

                # Convert the serialized deltas to datetime.timedelta
                return [datetime.timedelta(**data) for data in timedeltas]

    @timedeltas.setter
    def timedeltas(self, _timedeltas):
        """Set the timedeltas manually

        This is only possible exactly once and mutually exclusive with adding
        epochs via the :ref:`add_epochs` method.
        """
        with zipfile.ZipFile(self.filename, mode="a") as zf:
            # If we already have timestamps in the archive, this is not possible
            if "timestamps.json" in zf.namelist():
                raise Py4DGeoError(
                    "Timestamps can only be set on freshly created analysis instances"
                )

            with tempfile.TemporaryDirectory() as tmp_dir:
                timestampsfile = os.path.join(tmp_dir, "timestamps.json")
                with open(timestampsfile, "w") as f:
                    json.dump(
                        [
                            {
                                "days": td.days,
                                "seconds": td.seconds,
                                "microseconds": td.microseconds,
                            }
                            for td in _timedeltas
                        ],
                        f,
                    )
                zf.write(timestampsfile, arcname="timestamps.json")

    @property
    def distances(self):
        """Access the M3C2 distances of this analysis"""

        if self._distances is None:
            with zipfile.ZipFile(self.filename, mode="r") as zf:
                filename = self._numpy_filename("distances")
                if filename not in zf.namelist():
                    self.distances = np.empty(
                        (self.corepoints.cloud.shape[0], 0), dtype=np.float64
                    )
                    return self._distances

                with tempfile.TemporaryDirectory() as tmp_dir:
                    distancefile = zf.extract(filename, path=tmp_dir)
                    read_func = (
                        (lambda f: np.load(f)["arr_0"]) if self.compress else np.load
                    )
                    self._distances = read_func(distancefile)

        return self._distances

    @distances.setter
    def distances(self, _distances):
        """Set the distances manually

        This is only possible exactly once and mutually exclusive with adding
        epochs via the :ref:`add_epochs` method.
        """
        with zipfile.ZipFile(self.filename, mode="a") as zf:
            filename = self._numpy_filename("distances")
            write_func = np.savez_compressed if self.compress else np.save

            # If we already have distacces in the archive, this is not possible
            if filename in zf.namelist():
                raise Py4DGeoError(
                    "Distances can only be set on freshly created analysis instances, use add_epochs instead."
                )

            with tempfile.TemporaryDirectory() as tmp_dir:
                distancesfile = os.path.join(tmp_dir, filename)
                write_func(distancesfile, _distances)
                zf.write(distancesfile, arcname=filename)

        self._distances = _distances

    @distances.deleter
    def distances(self):
        self._distances = None

    @property
    def smoothed_distances(self):
        if self._smoothed_distances is None:
            with zipfile.ZipFile(self.filename, mode="r") as zf:
                filename = self._numpy_filename("smoothed_distances")
                if filename in zf.namelist():
                    with tempfile.TemporaryDirectory() as tmp_dir:
                        smoothedfile = zf.extract(filename, path=tmp_dir)
                        read_func = (
                            (lambda f: np.load(f)["arr_0"])
                            if self.compress
                            else np.load
                        )
                        self._smoothed_distances = read_func(smoothedfile)

        return self._smoothed_distances

    @smoothed_distances.setter
    def smoothed_distances(self, _smoothed_distances):
        with zipfile.ZipFile(self.filename, mode="a") as zf:
            filename = self._numpy_filename("smoothed_distances")
            write_func = np.savez_compressed if self.compress else np.save

            with tempfile.TemporaryDirectory() as tmp_dir:
                smoothedfile = os.path.join(tmp_dir, filename)
                write_func(smoothedfile, _smoothed_distances)
                zf.write(smoothedfile, arcname=filename)

        self._smoothed_distances = _smoothed_distances

    @smoothed_distances.deleter
    def smoothed_distances(self):
        self._smoothed_distances = None

    @property
    def uncertainties(self):
        """Access the M3C2 uncertainties of this analysis"""

        if self._uncertainties is None:
            with zipfile.ZipFile(self.filename, mode="r") as zf:
                filename = self._numpy_filename("uncertainties")
                if filename not in zf.namelist():
                    self.uncertainties = np.empty(
                        (self.corepoints.cloud.shape[0], 0),
                        dtype=np.dtype(
                            [
                                ("lodetection", "<f8"),
                                ("spread1", "<f8"),
                                ("num_samples1", "<i8"),
                                ("spread2", "<f8"),
                                ("num_samples2", "<i8"),
                            ]
                        ),
                    )
                    return self._uncertainties

                with tempfile.TemporaryDirectory() as tmp_dir:
                    uncertaintyfile = zf.extract(filename, path=tmp_dir)
                    read_func = (
                        (lambda f: np.load(f)["arr_0"]) if self.compress else np.load
                    )
                    self._uncertainties = read_func(uncertaintyfile)

        return self._uncertainties

    @uncertainties.setter
    def uncertainties(self, _uncertainties):
        """Set the uncertainties manually

        This is only possible exactly once and mutually exclusive with adding
        epochs via the :ref:`add_epochs` method.
        """
        with zipfile.ZipFile(self.filename, mode="a") as zf:
            filename = self._numpy_filename("uncertainties")
            write_func = np.savez_compressed if self.compress else np.save

            # If we already have distacces in the archive, this is not possible
            if filename in zf.namelist():
                raise Py4DGeoError(
                    "Uncertainties can only be set on freshly created analysis instances, use add_epochs instead."
                )

            with tempfile.TemporaryDirectory() as tmp_dir:
                uncertaintiesfile = os.path.join(tmp_dir, filename)
                write_func(uncertaintiesfile, _uncertainties)
                zf.write(uncertaintiesfile, arcname=filename)

        self._uncertainties = _uncertainties

    @uncertainties.deleter
    def uncertainties(self):
        self._uncertainties = None

    def add_epochs(self, *epochs):
        """Add a numbers of epochs to the existing analysis"""

        # Remove intermediate results from the archive
        self.invalidate_results()

        # Assert that all epochs have a timestamp
        for epoch in epochs:
            check_epoch_timestamp(epoch)

        # Lazily fetch required data
        reference_epoch = self.reference_epoch
        timedeltas = self.timedeltas

        # Collect the calculated results to only add them once to the archive
        new_distances = []
        new_uncertainties = []

        # Iterate over the given epochs
        for i, epoch in enumerate(sorted(epochs, key=lambda e: e.timestamp)):
            with logger_context(f"Adding epoch {i+1}/{len(epochs)} to analysis object"):
                # Prepare the M3C2 instance
                self.m3c2.corepoints = self.corepoints.cloud
                self.m3c2.epochs = (reference_epoch, epoch)

                # Calculate the M3C2 distances
                d, u = self.m3c2.calculate_distances(reference_epoch, epoch)
                new_distances.append(d)
                new_uncertainties.append(u)
                timedeltas.append(epoch.timestamp - reference_epoch.timestamp)

        # We do not need the reference_epoch at this point
        del self.reference_epoch

        # Prepare all archive data in a temporary directory
        with tempfile.TemporaryDirectory() as tmp_dir:
            # Write a new timestamps file
            timestampsfile = os.path.join(tmp_dir, "timestamps.json")
            with open(timestampsfile, "w") as f:
                json.dump(
                    [
                        {
                            "days": td.days,
                            "seconds": td.seconds,
                            "microseconds": td.microseconds,
                        }
                        for td in timedeltas
                    ],
                    f,
                )

            # Depending on whether we compress, we use different numpy functionality
            write_func = np.savez_compressed if self.compress else np.save
            distance_filename = self._numpy_filename("distances")
            uncertainty_filename = self._numpy_filename("uncertainties")

            with logger_context("Rearranging space-time array in memory"):
                # Load the distance array and append new data
                distance_file = os.path.join(tmp_dir, distance_filename)
                write_func(
                    distance_file,
                    np.concatenate(
                        (self.distances, np.column_stack(tuple(new_distances))), axis=1
                    ),
                )

                # Load the uncertainty array and append new data
                uncertainty_file = os.path.join(tmp_dir, uncertainty_filename)
                write_func(
                    uncertainty_file,
                    np.concatenate(
                        (self.uncertainties, np.column_stack(tuple(new_uncertainties))),
                        axis=1,
                    ),
                )

            # Invalidate potential caches for distances/uncertainties
            self._distances = None
            self._uncertainties = None

            # Dump the updated files into the archive
            with logger_context("Updating disk-based analysis archive with new epochs"):
                with UpdateableZipFile(self.filename, mode="a") as zf:
                    if "timestamps.json" in zf.namelist():
                        zf.remove("timestamps.json")
                    zf.write(timestampsfile, arcname="timestamps.json")
                    if distance_filename in zf.namelist():
                        zf.remove(distance_filename)
                    zf.write(distance_file, arcname=distance_filename)
                    if uncertainty_filename in zf.namelist():
                        zf.remove(uncertainty_filename)
                    zf.write(uncertainty_file, arcname=uncertainty_filename)

        # (Potentially) remove caches
        del self.distances
        del self.uncertainties

    @property
    def seeds(self):
        """The list of seed candidates for this analysis"""

        with zipfile.ZipFile(self.filename, mode="r") as zf:
            if "seeds.pickle" not in zf.namelist():
                return None

            with tempfile.TemporaryDirectory() as tmp_dir:
                zf.extract("seeds.pickle", path=tmp_dir)
                with open(os.path.join(tmp_dir, "seeds.pickle"), "rb") as f:
                    return pickle.load(f)

    @seeds.setter
    def seeds(self, _seeds):
        # Assert that we received the correct type
        for seed in _seeds:
            if not isinstance(seed, RegionGrowingSeed):
                raise Py4DGeoError(
                    "Seeds are expected to inherit from RegionGrowingSeed"
                )

        if not self.allow_pickle:
            return

        with UpdateableZipFile(self.filename, mode="a") as zf:
            if "seeds.pickle" in zf.namelist():
                zf.remove("seeds.pickle")

            with tempfile.TemporaryDirectory() as tmp_dir:
                seedsfile = os.path.join(tmp_dir, "seeds.pickle")
                with open(seedsfile, "wb") as f:
                    pickle.dump(_seeds, f)

                zf.write(seedsfile, arcname="seeds.pickle")

    @property
    def objects(self):
        """The list of objects by change for this analysis"""

        with zipfile.ZipFile(self.filename, mode="r") as zf:
            if "objects.pickle" not in zf.namelist():
                return None

            with tempfile.TemporaryDirectory() as tmp_dir:
                zf.extract("objects.pickle", path=tmp_dir)
                with open(os.path.join(tmp_dir, "objects.pickle"), "rb") as f:
                    return pickle.load(f)

    @objects.setter
    def objects(self, _objects):
        # Assert that we received the correct type
        for seed in _objects:
            if not isinstance(seed, ObjectByChange):
                raise Py4DGeoError(
                    "Objects are expected to inherit from ObjectByChange"
                )

        if not self.allow_pickle:
            return

        with UpdateableZipFile(self.filename, mode="a") as zf:
            if "objects.pickle" in zf.namelist():
                zf.remove("objects.pickle")

            with tempfile.TemporaryDirectory() as tmp_dir:
                objectsfile = os.path.join(tmp_dir, "objects.pickle")
                with open(objectsfile, "wb") as f:
                    pickle.dump(_objects, f)

                zf.write(objectsfile, arcname="objects.pickle")

    def invalidate_results(self, seeds=True, objects=True, smoothed_distances=False):
        """Invalidate (and remove) calculated results

        This is automatically called when new epochs are added or when
        an algorithm sets the :code:`force` option.
        """

        logger.info(
            f"Removing intermediate results from the analysis file {self.filename}"
        )
        with UpdateableZipFile(self.filename, mode="a") as zf:
            if seeds and "seeds.pickle" in zf.namelist():
                zf.remove("seeds.pickle")

            if objects and "objects.pickle" in zf.namelist():
                zf.remove("objects.pickle")

            smoothed_file = self._numpy_filename("smoothed_distances")
            if smoothed_distances and smoothed_file in zf.namelist():
                zf.remove(smoothed_file)

    def _numpy_filename(self, name):
        extension = "npz" if self.compress else "npy"
        return f"{name}.{extension}"

    @property
    def distances_for_compute(self):
        """Retrieve the distance array used for computation

        This might be the raw data or smoothed data, based on whether
        a smoothing was provided by the user.
        """
        distances = self.smoothed_distances
        if distances is None:
            distances = self.distances
        return distances

    def merge(
        self,
        time_threshold=0.7,
        spatial_threshold=0.1,
        smoothing=False,
        smoothing_window=5,
    ):
        distance = self.distances_for_compute
        if distance is None:
            raise ValueError
        if smoothing:
            distance = temporal_averaging(self._distances, smoothing_window)

        change = []
        for obj in self.objects:
            if (
                distance[obj.seed.index, obj.end_epoch]
                - distance[obj.seed.index, obj.start_epoch]
                < 0
            ):
                change.append("negative")
            else:
                change.append("positive")

        merging = [[]] * len(self.objects)
        values = []
        for idx_act, obj_act in enumerate(self.objects):
            logger.debug(f"Seedpoint {idx_act}")
            for idx_it, obj_it in enumerate(self.objects):

                # identical 4D-OBC
                if idx_it == idx_act:
                    continue

                # temporal overlap
                IoAct_time = (
                    min(obj_act.end_epoch, obj_it.end_epoch)
                    - max(obj_act.start_epoch, obj_it.start_epoch)
                ) / (obj_act.end_epoch - obj_act.start_epoch)
                IoIt_time = (
                    min(obj_act.end_epoch, obj_it.end_epoch)
                    - max(obj_act.start_epoch, obj_it.start_epoch)
                ) / (obj_it.end_epoch - obj_it.start_epoch)

                # spatial overlap
                ident_cp = np.intersect1d(obj_act.indices, obj_it.indices)
                IoAct = len(ident_cp) / len(obj_act.indices)
                IoIt = len(ident_cp) / len(obj_it.indices)

                max_time = max(IoAct_time, IoIt_time)
                max_spatial = max(IoAct, IoIt)

                # if calculated overlap exceeds defined thresholds and change direction is equal -> store link between objects
                if (
                    max_time > time_threshold
                    and max_spatial > spatial_threshold
                    and change[idx_act] == change[idx_it]
                ):
                    merging[idx_act] = merging[idx_act] + [idx_it]
                    values.append([max_time, max_spatial])

        values = np.array(values)

        visited = [False] * len(self.objects)
        merged_idxs = []

        for idx_act, lst in enumerate(merging):

            if visited[idx_act] == True:
                continue
            else:
                visited[idx_act] = True
                merged_idxs.append([idx_act])

                to_visit = copy.deepcopy(lst)
                while to_visit:
                    idx_next = to_visit.pop(0)
                    if visited[idx_next] == True:
                        continue
                    else:
                        visited[idx_next] = True
                        merged_idxs[-1] = merged_idxs[-1] + [idx_next]
                        to_visit = to_visit + merging[idx_next]

        merged_4dobcs = []
        for idx in merged_idxs:
            indices = [self.objects[i].indices for i in idx]
            start_epochs = [self.objects[i].start_epoch for i in idx]
            end_epochs = [self.objects[i].end_epoch for i in idx]

            indices_merge = reduce(np.union1d, indices)
            start_epoch_merge = min(start_epochs)
            end_epoch_merge = max(end_epochs)

            merged_4dobcs.append(
                MergedObjectsOfChange(
                    indices_merge,
                    start_epoch_merge,
                    end_epoch_merge,
                    [i for i in idx],
                    self,
                    distance,
                )
            )
        return merged_4dobcs

    def extract(
        self,
        method: str,
        smoothing_window=5,
        seed_subsampling=1,
        max_change_period=200,
        neighborhood_radius=1,
        min_segments=10,
        max_segments=10000,
        height_threshold=0.05,
        data_gap: int | None = None,
    ):
        logger.info(f"Method received: {method}")
        distance = self.distances_for_compute

        if method == "RDP":
            timestamps = [t + self.reference_epoch.timestamp for t in self.timedeltas]
            lod = self.uncertainties["lodetection"]
            mean_lod = np.nanmean(lod)
            self.smoothed_distances = median_smoothing(
                distances=self.distances,
                timestamps=timestamps,
                ref_timestamp=self.reference_epoch.timestamp,
                smoothing_window=smoothing_window,
                timedelta_max=5,
            )

            algo = LinearChangeSeeds_rdp(
                neighborhood_radius=neighborhood_radius,
                min_segments=neighborhood_radius,
                max_segments=max_segments,
                thresholds=[0.2, 0.3, 0.4, 0.5, 0.6, 0.7, 0.8, 0.9],
                epsilon=mean_lod,
                height_threshold=height_threshold,
                seed_subsampling=seed_subsampling,
                max_change_period=max_change_period,
                data_gap=data_gap,
            )

            logger.info("Algorithm started (RDP)")
            algo.run(self)

        elif method == "DTR":
            timestamps = [t + self.reference_epoch.timestamp for t in self.timedeltas]
            corepoints = self.corepoints.cloud
            lod = self.uncertainties["lodetection"]
            median_lod = np.nanmean(lod)
            self.smoothed_distances = median_smoothing(
                distances=self.distances,
                timestamps=timestamps,
                ref_timestamp=self.reference_epoch.timestamp,
                smoothing_window=smoothing_window,
                timedelta_max=5,
            )

            algo = LinearChangeSeeds_dtr(
                neighborhood_radius=neighborhood_radius,
                min_segments=min_segments,
                max_segments=max_segments,
                thresholds=[0.2, 0.3, 0.4, 0.5, 0.6, 0.7, 0.8, 0.9],
                epsilon=median_lod,
                height_threshold=height_threshold,
                seed_subsampling=seed_subsampling,
                max_change_period=max_change_period,
                data_gap=data_gap,
            )

            logger.info("Algorithm started (DTR")
            algo.run(self)

        else:
            raise ValueError("Method must be RDP or DTR")


class RegionGrowingAlgorithmBase:
    def __init__(
        self,
        neighborhood_radius=1.0,
        thresholds=[0.1, 0.2, 0.3, 0.4, 0.5, 0.6, 0.7, 0.8, 0.9],
        min_segments=20,
        max_segments=None,
    ):
        """Construct a spatiotemporal _segmentation algorithm.

        This class can be derived from to customize the algorithm behaviour.

        :param neighborhood_radius:
            The size of the neighborhood of a core point. All core points within
            this radius are considered adjacent and are therefore considered as
            candidates for inclusion in the region growing algorithm.
        :type neighborhood_radius: float
        :param thresholds:
            A list of thresholds to use as candidates in 4D-OBC's adaptive
            thresholding procedure.
        :type thresholds: list
        :param min_segments:
            The minimum number of core points in an object-by-change. Defaults to
            20.
        :type min_segments: int
        :param max_segments:
            The maximum number of core points in an object-by-change. This is mainly
            used to bound the runtime of expensive region growing. By default, no
            maximum is applied.
        :type max_segments: int
        """

        self.neighborhood_radius = neighborhood_radius
        self.thresholds = thresholds
        self.min_segments = min_segments
        self.max_segments = max_segments

        self._analysis = None

    def distance_measure(self):
        """Distance measure between two time series

        Expected to return a function that accepts two time series and returns
        the distance.
        """

        return _py4dgeo.normalized_dtw_distance

    def find_seedpoints(self):
        """Calculate seedpoints for the region growing algorithm"""

        raise NotImplementedError

    def seed_sorting_scorefunction(self):
        """A function that computes a score for a seed candidate

        This function is used to prioritize seed candidates.
        """

        # The base class does not perform sorting.
        return lambda seed: 0.0

    def filter_objects(self, obj):
        """A filter for objects produced by the region growing algorithm

        Objects are discarded if this method returns False.
        """

        # The base class does not perform filtering
        return True

    @property
    def analysis(self):
        """Access the analysis object that the algorithm operates on

        This is only available after :ref:`run` has been called.
        """
        if self._analysis is None:
            raise Py4DGeoError(
                "Analysis object is only available when the algorithm is run"
            )
        return self._analysis

    def run(self, analysis, force=False):
        _py4dgeo.Epoch.set_default_radius_search_tree("octree")
        """Calculate the _segmentation

        :param analysis:
            The analysis object we are working with.
        :type analysis: py4dgeo.segmentation.SpatiotemporalAnalysis
        :param force:
            Force recalculation of results. If false, some intermediate results will be
            restored from the analysis object instead of being recalculated.
        """

        # Make the analysis object known to all members
        self._analysis = analysis

        # Enforce the removal of intermediate results
        if force:
            analysis.invalidate_results()

        # Return pre-calculated objects if they are available
        precalculated = analysis.objects
        if precalculated is not None:
            logger.info("Reusing objects by change stored in analysis object")
            return precalculated

        # Check if there are pre-calculated objects.
        # If so, create objects list from these and continue growing objects, taking into consideration objects that are already grown.
        # if not initiate new empty objects list
        precalculated = analysis.objects  # TODO: do not assign to new object
        if precalculated is not None:
            logger.info("Reusing objects by change stored in analysis object")
            objects = (
                precalculated.copy()
            )  # test if .copy() solves memory problem, or deepcopy?
        else:
            objects = (
                []
            )  # TODO: test initializing this in the analysis class, see if it crashes instantly

        # Get corepoints from M3C2 class and build a search tree on them
        corepoints = as_epoch(analysis.corepoints)
        corepoints._validate_search_tree()

        # Calculate the list of seed points and sort them
        seeds = analysis.seeds
        if seeds is None:
            with logger_context("Find seed candidates in time series"):
                seeds = self.find_seedpoints()

            # Sort the seed points
            with logger_context("Sort seed candidates by priority"):
                seeds = list(sorted(seeds, key=self.seed_sorting_scorefunction()))

            # Store the seeds
            analysis.seeds = seeds
        else:
            logger.info("Reusing seed candidates stored in analysis object")
        # write the number of seeds to a separate text file if self.write_nr_seeds is True
        if self.write_nr_seeds:
            with open("number_of_seeds.txt", "w") as f:
                f.write(str(len(seeds)))

        # Iterate over the seeds to maybe turn them into objects
        for i, seed in enumerate(
            seeds
        ):  # [self.resume_from_seed-1:]): # starting seed ranked at the `resume_from_seed` variable (representing 1 for index 0)
            # or to keep within the same index range when resuming from seed:
            if i < (
                self.resume_from_seed - 1
            ):  # resume from index 0 when `resume_from_seed` == 1
                continue
            if i >= (self.stop_at_seed - 1):  # stop at index 0 when `stop_at_seed` == 1
                break

            # save objects to analysis object when at index `intermediate_saving`
            if (
                (self.intermediate_saving)
                and ((i % self.intermediate_saving) == 0)
                and (i != 0)
            ):
                with logger_context(
                    f"Intermediate saving of first {len(objects)} objects, grown from first {i+1}/{len(seeds)} seeds"
                ):
                    analysis.objects = objects  # This assigns itself to itself

            # Check all already calculated objects whether they overlap with this seed.
            found = False
            for obj in objects:
                if seed.index in obj.indices and (
                    obj.end_epoch > seed.start_epoch
                    and seed.end_epoch > obj.start_epoch
                ):
                    found = True
                    break

            # If we found an overlap, we skip this seed
            if found:
                continue

            # Apply a numeric default to the max_segments parameter
            max_segments = self.max_segments
            if max_segments is None:
                max_segments = corepoints.cloud.shape[0] + 1

            data = _py4dgeo.RegionGrowingAlgorithmData(
                analysis.distances_for_compute,
                corepoints,
                self.neighborhood_radius,
                seed._seed,
                self.thresholds,
                self.min_segments,
                max_segments,
            )

            # Perform the region growing
            with logger_context(
                f"Performing region growing on seed candidate {i+1}/{len(seeds)}"
            ):
                objdata = _py4dgeo.region_growing(data, self.distance_measure())

                # If the returned object has 0 indices, the min_segments threshold was violated
                if objdata.indices_distances:
                    obj = ObjectByChange(
                        objdata, seed, analysis
                    )  # TODO: check, does it copy the whole analysis object when initializing
                    if self.filter_objects(obj):
                        objects.append(obj)

                # If the returned object is larger than max_segments we issue a warning
                if len(objdata.indices_distances) >= max_segments:
                    logger.warning(
                        f"An object by change exceeded the given maximum size of {max_segments}"
                    )

        # Store the results in the analysis object
        analysis.objects = objects

        # Potentially remove objects from memory
        del analysis.smoothed_distances
        del analysis.distances

        return objects


class RegionGrowingAlgorithm(RegionGrowingAlgorithmBase):
    def __init__(
        self,
        seed_subsampling=1,
        seed_candidates=None,
        window_width=24,
        window_min_size=12,
        window_jump=1,
        window_penalty=1.0,
        minperiod=24,
        height_threshold=0.0,
        use_unfinished=True,
        intermediate_saving=0,
        resume_from_seed=0,
        stop_at_seed=np.inf,
        write_nr_seeds=False,
        **kwargs,
    ):
        """Construct the 4D-OBC algorithm.

        :param seed_subsampling:
            A subsampling factor for the set of core points for the generation
            of _segmentation seed candidates. This can be used to speed up
            the generation of seeds. The default of 1 does not perform any
            subsampling, a value of, e.g., 10 would only consider every 10th
            corepoint for adding seeds.
        :type seed_subsampling: int
        :param seed_candidates:
            A set of indices specifying which core points should be used for seed detection. This can be used to perform _segmentation for selected locations. The default of None does not perform any selection and uses all corepoints. The subsampling parameter is applied additionally.
        :type seed_candidates: list
        :param window_width:
            The width of the sliding temporal window for change point detection. The sliding window
            moves along the signal and determines the discrepancy between the first and the second
            half of the window (i.e. subsequent time series segments within the window width). The
            default value is 24, corresponding to one day in case of hourly data.
        :type window_width: int
        :param window_min_size:
            The minimum temporal distance needed between two seed candidates, for the second one to be considered.
            The default value is 1, such that all detected seeds candidates are considered.
        :type window_min_size: int
        :param window_jump:
            The interval on which the sliding temporal window moves and checks for seed candidates.
            The default value is 1, corresponding to a check for every epoch in the time series.
        :type window_jump: int
        :param window_penalty:
            A complexity penalty that determines how strict the change point detection is.
            A higher penalty results in stricter change point detection (i.e, fewer points are detected), while a low
            value results in a large amount of detected change points. The default value is 1.0.
        :type window_penalty: float
        :param minperiod:
            The minimum period of a detected change to be considered as seed candidate for subsequent
            _segmentation. The default is 24, corresponding to one day for hourly data.
        :type minperiod: int
        :param height_threshold:
            The height threshold represents the required magnitude of a detected change to be considered
            as seed candidate for subsequent _segmentation. The magnitude of a detected change is derived
            as unsigned difference between magnitude (i.e. distance) at start epoch and peak magnitude.
            The default is 0.0, in which case all detected changes are used as seed candidates.
        :type height_threshold: float
        :param use_unfinished:
            If False, seed candidates that are not finished by the end of the time series are not considered in further
            analysis. The default is True, in which case unfinished seed_candidates are regarded as seeds region growing.
        :type use_unfinished: bool
        :param intermediate_saving:
            Parameter that determines after how many considered seeds, the resulting list of 4D-OBCs is saved to the SpatiotemporalAnalysis object.
            This is to ensure that if the algorithm is terminated unexpectedly not all results are lost. If set to 0 no intermediate saving is done.
        :type intermediate_saving: int
        :param resume_from_seed:
            Parameter specifying from which seed index the region growing algorithm must resume. If zero all seeds are considered, starting from the highest ranked seed.
            Default is 0.
        :type resume_from_seed: int
        :param stop_at_seed:
            Parameter specifying at which seed to stop region growing and terminate the run function.
            Default is np.inf, meaning all seeds are considered.
        :type stop_at_seed: int
        :param write_nr_seeds:
            If True, after seed detection, a text file is written in the working directory containing the total number of detected seeds.
            This can be used to split up the consecutive 4D-OBC segmentation into different subsets.
            Default is False, meaning no txt file is written.
        :type write_nr_seeds: bool
        """

        # Initialize base class
        super().__init__(**kwargs)

        # Store the given parameters
        self.seed_subsampling = seed_subsampling
        self.seed_candidates = seed_candidates
        self.window_width = window_width
        self.window_min_size = window_min_size
        self.window_jump = window_jump
        self.window_penalty = window_penalty
        self.minperiod = minperiod
        self.height_threshold = height_threshold
        self.use_unfinished = use_unfinished
        self.intermediate_saving = intermediate_saving
        self.resume_from_seed = resume_from_seed
        self.stop_at_seed = stop_at_seed
        self.write_nr_seeds = write_nr_seeds

    def find_seedpoints(self):
        """Calculate seedpoints for the region growing algorithm"""

        # These are some arguments used below that we might consider
        # exposing to the user in the future. For now, they are considered
        # internal, but they are still defined here for readability.
        window_costmodel = "l1"
        # window_min_size = 12
        # window_jump = 1
        # window_penalty = 1.0

        # Before starting the process, we check if the user has set a reasonable window width parameter
        if self.window_width >= self.analysis.distances_for_compute.shape[1]:
            raise Py4DGeoError(
                "Window width cannot be larger than the length of the time series - please adapt parameter"
            )

        # The list of generated seeds
        seeds = []

        # The list of core point indices to check as seeds
        if self.seed_candidates is None:
            if self.seed_subsampling == 0:
                raise Py4DGeoError(
                    "Subsampling factor cannot be 0, use 1 or any integer larger than 1"
                )
            # Use all corepoints if no selection specified, considering subsampling
            seed_candidates_curr = range(
                0, self.analysis.distances_for_compute.shape[0], self.seed_subsampling
            )
        else:
            # Use the specified corepoint indices, but consider subsampling
            seed_candidates_curr = self.seed_candidates  # [::self.seed_subsampling]

        # Iterate over all time series to analyse their change points
        for i in seed_candidates_curr:
            # Extract the time series and interpolate its nan values
            timeseries = self.analysis.distances_for_compute[i, :]
            bad_indices = np.isnan(timeseries)
            num_nans = np.count_nonzero(bad_indices)

            # If we too many nans, this timeseries does not make sense
            if num_nans > timeseries.shape[0] - 3:
                continue

            # If there are nan values, we try fixing things by interpolation
            if num_nans > 0:
                good_indices = np.logical_not(bad_indices)
                timeseries[bad_indices] = np.interp(
                    bad_indices.nonzero()[0],
                    good_indices.nonzero()[0],
                    timeseries[good_indices],
                )

            # Run detection of change points
            cpdata = _py4dgeo.ChangePointDetectionData(
                ts=timeseries,
                window_size=self.window_width,
                min_size=self.window_min_size,
                jump=self.window_jump,
                penalty=self.window_penalty,
            )
            changepoints = _py4dgeo.change_point_detection(cpdata)[:-1]

            # Shift the time series to positive values
            timeseries = timeseries + abs(np.nanmin(timeseries) + 0.1)
            # create a flipped version for negative change volumes
            timeseries_flipped = timeseries * -1.0 + abs(np.nanmax(timeseries)) + 0.1

            # Create seeds for this timeseries
            corepoint_seeds = []
            for start_idx in changepoints:
                # Skip this changepoint if it was included into a previous seed
                if corepoint_seeds and start_idx <= corepoint_seeds[-1].end_epoch:
                    continue

                # Skip this changepoint if this to close to the end
                if start_idx >= timeseries.shape[0] - self.minperiod:
                    break

                # Decide whether we need use the flipped timeseries
                used_timeseries = timeseries
                if timeseries[start_idx] >= timeseries[start_idx + self.minperiod]:
                    used_timeseries = timeseries_flipped

                previous_volume = -999.9
                for target_idx in range(start_idx + 1, timeseries.shape[0]):
                    # Calculate the change volume
                    height = used_timeseries[start_idx]
                    volume = np.nansum(
                        used_timeseries[start_idx : target_idx + 1] - height
                    )

                    # Check whether the volume started decreasing
                    if previous_volume > volume:
                        # Only add seed if larger than the minimum period and height of the change form larger than threshold
                        if (target_idx - start_idx >= self.minperiod) and (
                            np.abs(
                                np.max(used_timeseries[start_idx : target_idx + 1])
                                - np.min(used_timeseries[start_idx : target_idx + 1])
                            )
                            >= self.height_threshold
                        ):
                            corepoint_seeds.append(
                                RegionGrowingSeed(i, start_idx, target_idx)
                            )
                        break
                    else:
                        previous_volume = volume

                    # This causes a seed to always be detected if the volume doesn't decrease before present
                    #  Useful when used in an online setting, can be filtered before region growing
                    # Only if the last epoch is reached we use the segment as seed
                    if (target_idx == timeseries.shape[0] - 1) and self.use_unfinished:
                        # We reached the present and add a seed based on it
                        corepoint_seeds.append(
                            RegionGrowingSeed(i, start_idx, timeseries.shape[0] - 1)
                        )

            # Add all the seeds found for this corepoint to the full list
            seeds.extend(corepoint_seeds)

        return seeds

    def seed_sorting_scorefunction(self):
        """Neighborhood similarity sorting function"""

        # The 4D-OBC algorithm sorts by similarity in the neighborhood
        # of the seed.
        def neighborhood_similarity(seed):
            self.analysis.corepoints._validate_search_tree()
            neighbors = self.analysis.corepoints._radius_search(
                self.analysis.corepoints.cloud[seed.index, :], self.neighborhood_radius
            )
            # if no neighbors are found make sure the algorithm continues its search but with a large dissimilarity
            if len(neighbors) < 2:
                return 9999999.0  # return very large number? or delete the seed point, but then also delete from the seeds list

            similarities = []
            for n in neighbors:
                data = _py4dgeo.TimeseriesDistanceFunctionData(
                    self.analysis.distances_for_compute[
                        seed.index, seed.start_epoch : seed.end_epoch + 1
                    ],
                    self.analysis.distances_for_compute[
                        n, seed.start_epoch : seed.end_epoch + 1
                    ],
                )
                similarities.append(self.distance_measure()(data))

            return sum(similarities, 0.0) / (len(neighbors) - 1)

        return neighborhood_similarity

    def filter_objects(self, obj):
        """A filter for objects produced by the region growing algorithm"""

        # Filter based on coefficient of variation
        distarray = np.fromiter(obj._data.indices_distances.values(), np.float64)

        # Check if mean is 0.0, if so, set to very small value to avoid division by 0
        mean_distarray = np.mean(distarray)
        if mean_distarray == 0.0:
            mean_distarray = 10**-10

        # Calculate coefficient of variation
        cv = np.std(distarray) / mean_distarray

        # TODO: Make this threshold configurable?
        return cv <= 0.8


class RegionGrowingSeed:
    def __init__(self, index, start_epoch, end_epoch):
        self._seed = _py4dgeo.RegionGrowingSeed(index, start_epoch, end_epoch)

    @property
    def index(self):
        return self._seed.index

    @property
    def start_epoch(self):
        return self._seed.start_epoch

    @property
    def end_epoch(self):
        return self._seed.end_epoch


class ObjectByChange:
    """Representation a change object in the spatiotemporal domain"""

    def __init__(self, data, seed, analysis=None):
        self._data = data
        self._analysis = analysis
        self.seed = seed

    @property
    def indices(self):
        """The set of corepoint indices that compose the object by change"""
        return list(self._data.indices_distances.keys())

    def distance(self, index):
        return self._data.indices_distances[index]

    @property
    def start_epoch(self):
        """The index of the start epoch of the change object"""
        return self._data.start_epoch

    @property
    def end_epoch(self):
        """The index of the end epoch of the change object"""
        return self._data.end_epoch

    @property
    def threshold(self):
        """The distance threshold that produced this object"""
        return self._data.threshold

    def plot(self, filename=None):
        """Create an informative visualization of the Object By Change

        :param filename:
            The filename to use to store the plot. Can be omitted to only show
            plot in a Jupyter notebook session.
        :type filename: str
        """

        # Extract DTW distances from this object
        indexarray = np.fromiter(self.indices, np.int32)
        distarray = np.fromiter((self.distance(i) for i in indexarray), np.float64)

        # Intitialize the figure and all of its subfigures
        fig = plt.figure(figsize=plt.figaspect(0.3))
        tsax = fig.add_subplot(1, 3, 1)
        histax = fig.add_subplot(1, 3, 2)
        mapax = fig.add_subplot(1, 3, 3)

        # The first plot (tsax) prints all time series of chosen corepoints
        # and colors them according to distance.
        tsax.set_ylabel("Height change [m]")
        tsax.set_xlabel("Time [h]")

        # We pad the time series visualization with a number of data
        # points on both sides. TODO: Expose as argument to plot?
        timeseries_padding = 10
        start_epoch = max(self.start_epoch - timeseries_padding, 0)
        end_epoch = min(
            self.end_epoch + timeseries_padding,
            self._analysis.distances_for_compute.shape[1],
        )

        # We use the seed's timeseries to set good axis limits
        seed_ts = self._analysis.distances_for_compute[
            self.seed.index, start_epoch:end_epoch
        ]
        tsax.set_ylim(np.nanmin(seed_ts) * 0.5, np.nanmax(seed_ts) * 1.5)

        # Create a colormap with distance for this object
        cmap = matplotlib.colormaps.get_cmap("viridis")
        maxdist = np.nanmax(distarray)

        # Plot each time series individually
        for index in self.indices:
            tsax.plot(
                self._analysis.distances_for_compute[index, start_epoch:end_epoch],
                linewidth=0.7,
                alpha=0.3,
                color=cmap(self.distance(index) / maxdist),
            )

        # Plot the seed timeseries again, but with a thicker line
        tsax.plot(seed_ts, linewidth=2.0, zorder=10, color="blue")

        # Next, we add a histogram plot with the distance values (using seaborn)
        seaborn.histplot(distarray, ax=histax, kde=True, color="r")

        # Add labels to the histogram plot
        histax.set_title(f"Segment size: {distarray.shape[0]}")
        histax.set_xlabel("DTW distance")

        # Create a 2D view of the segment
        locations = self._analysis.corepoints.cloud[indexarray, 0:2]
        mapax.scatter(locations[:, 0], locations[:, 1], c=distarray)

        # Some global settings of the generated figure
        fig.tight_layout()

        # Maybe save to file
        if filename is not None:
            plt.savefig(filename)


def check_epoch_timestamp(epoch):
    """Validate an epoch to be used with SpatiotemporalSegmentation"""
    if epoch.timestamp is None:
        raise Py4DGeoError(
            "Epochs need to define a timestamp to be usable in SpatiotemporalSegmentation"
        )

    return epoch


def regular_corepoint_grid(lowerleft, upperright, num_points, zval=0.0):
    """A helper function to create a regularly spaced grid for the analysis

    :param lowerleft:
        The lower left corner of the grid. Given as a 2D coordinate.
    :type lowerleft: np.ndarray
    :param upperright:
        The upper right corner of the grid. Given as a 2D coordinate.
    :type upperright: np.ndarray
    :param num_points:
        A tuple with two entries denoting the number of points to be used in
        x and y direction
    :type num_points: tuple
    :param zval:
        The value to fill for the z-direction.
    :type zval: double
    """
    xspace = np.linspace(
        lowerleft[0], upperright[0], num=num_points[0], dtype=np.float64
    )
    yspace = np.linspace(
        lowerleft[1], upperright[1], num=num_points[1], dtype=np.float64
    )

    grid = np.empty(shape=(num_points[0] * num_points[1], 3), dtype=np.float64)
    for i, x in enumerate(xspace):
        for j, y in enumerate(yspace):
            grid[i * num_points[0] + j, 0] = x
            grid[i * num_points[0] + j, 1] = y
            grid[i * num_points[0] + j, 2] = zval

    return grid


def temporal_averaging(distances, smoothing_window=24):
    """Smoothen a space-time array of distance change using a sliding window approach

    :param distances:
        The raw data to smoothen.
    :type distances: np.ndarray
    :param smoothing_window:
        The size of the sliding window used in smoothing the data. The
        default value of 0 does not perform any smooting.
    :type smooting_window: int
    """

    with logger_context("Smoothing temporal data"):
        smoothed = np.empty_like(distances)
        eps = smoothing_window // 2

        for i in range(distances.shape[1]):
            smoothed[:, i] = np.nanmedian(
                distances[
                    :,
                    max(0, i - eps) : min(distances.shape[1] - 1, i + eps),
                ],
                axis=1,
            )

        # We use no-op smooting as the default implementation here
        return smoothed


def median_smoothing(
    distances: np.ndarray,
    timestamps: list[datetime.datetime],
    ref_timestamp: datetime.datetime,
    smoothing_window: int,
    timedelta_max: int = 5,
) -> np.ndarray:

    def _row_idx(a: np.ndarray) -> int | None:
        """Return index of first row that is not all-NaN, or None if none exist."""
        valid_mask = ~np.isnan(a).all(axis=1)
        if not valid_mask.any():
            return None
        return int(np.flatnonzero(valid_mask)[0])

    eps = smoothing_window // 2
    time_day = np.array(
        [(t - ref_timestamp).total_seconds() / (3600 * 24) for t in timestamps]
    )

    start_row = _row_idx(distances)
    if start_row is None:
        raise ValueError("All rows in distances are NaN")

    dist_valid_row = distances[start_row:, :]
    smoothed = np.full_like(distances, np.nan)

    smoothed_slice = np.empty_like(dist_valid_row)

    for i in range(dist_valid_row.shape[1]):
        day_act = time_day[i]
        day_limit = [day_act - timedelta_max, day_act + timedelta_max]
        idx_limit = [
            np.where(time_day <= day_limit[0])[0],
            np.where(time_day >= day_limit[1])[0],
        ]

        if idx_limit[0].size != 0:
            idx_limit[0] = idx_limit[0][-1]
        else:
            idx_limit[0] = 0

        if idx_limit[1].size != 0:
            idx_limit[1] = idx_limit[1][0]
        else:
            idx_limit[1] = distances.shape[1]

        smoothed_slice[:, i] = np.nanmedian(
            dist_valid_row[
                :,
                max(0, i - eps, idx_limit[0]) : min(
                    dist_valid_row.shape[1] - 1, i + eps, idx_limit[1]
                ),
            ],
            axis=1,
        )

    smoothed[start_row:, :] = smoothed_slice
    return smoothed


class MergedObjectsOfChange:
    def __init__(
        self, indices, start_epoch, end_epoch, obj_4dobc, analysis, smoothed_distances
    ):
        self.analysis = analysis
        self.indices = indices
        self.start_epoch = start_epoch
        self.end_epoch = end_epoch
        self.obj_4dobc = obj_4dobc
        self.smoothed_distances = smoothed_distances

    def distance(self, index):
        return np.nanmean(
            self.smoothed_distances[index, self.start_epoch : self.end_epoch + 1]
        )

    def plot(self, filename=None):
        """Create an informative visualization of the Object By Change

        :param filename:
            The filename to use to store the plot. Can be omitted to only show
            plot in a Jupyter notebook session.
        :type filename: str
        """

        # Extract DTW distances from this object
        indexarray = np.fromiter(self.indices, np.int32)
        distarray = np.fromiter((self.distance(i) for i in indexarray), np.float64)

        # Intitialize the figure and all of its subfigures
        fig = plt.figure(figsize=plt.figaspect(0.3))
        tsax = fig.add_subplot(1, 3, 1)
        histax = fig.add_subplot(1, 3, 2)
        mapax = fig.add_subplot(1, 3, 3)

        # The first plot (tsax) prints all time series of chosen corepoints
        # and colors them according to distance.
        tsax.set_ylabel("Height change [m]")
        tsax.set_xlabel("Time [h]")

        # We pad the time series visualization with a number of data
        # points on both sides. TODO: Expose as argument to plot?
        timeseries_padding = 10
        start_epoch = max(self.start_epoch - timeseries_padding, 0)
        end_epoch = min(
            self.end_epoch + timeseries_padding,
            self.analysis.distances_for_compute.shape[1],
        )

        # We use the seed's timeseries to set good axis limits
        # seed_ts = self.analysis.distances_for_compute[
        #    self.seed.index, start_epoch:end_epoch
        # ]
        # tsax.set_ylim(np.nanmin(seed_ts) * 0.5, np.nanmax(seed_ts) * 1.5)

        # Create a colormap with distance for this object
        cmap = matplotlib.colormaps.get_cmap("viridis")
        maxdist = np.nanmax(distarray)

        # Plot each time series individually
        for index in self.indices:
            tsax.plot(
                self.analysis.distances_for_compute[index, start_epoch:end_epoch],
                linewidth=0.7,
                alpha=0.3,
                color=cmap(self.distance(index) / maxdist),
            )

        # Plot the seed timeseries again, but with a thicker line
        tsax.plot(linewidth=2.0, zorder=10, color="blue")  # seed_ts

        # Next, we add a histogram plot with the distance values (using seaborn)
        seaborn.histplot(distarray, ax=histax, kde=True, color="r")

        # Add labels to the histogram plot
        histax.set_title(f"Segment size: {distarray.shape[0]}")
        histax.set_xlabel("DTW distance")

        # Create a 2D view of the segment
        locations = self.analysis.corepoints.cloud[indexarray, 0:2]
        mapax.scatter(locations[:, 0], locations[:, 1], c=distarray)

        # Some global settings of the generated figure
        fig.tight_layout()

        # Maybe save to file
        if filename is not None:
            plt.savefig(filename)


class LinearChangeSeeds_rdp(RegionGrowingAlgorithm):
    def __init__(
        self,
        epsilon,
        max_change_period,
        data_gap,
        **kwargs,
    ):
        super().__init__(**kwargs)
        self.epsilon = epsilon
        self.max_change_period = max_change_period
        self.data_gap = data_gap
<<<<<<< HEAD
        
=======
        # self.seed_subsampling = kwargs.pop("seed_subsampling")
>>>>>>> a4c24b0a

    def find_seedpoints(self, seed_candidates=None):
        # list of generated seeds
        seeds = []

        # list of core point indices to check as seeds
        if self.seed_candidates is None:
            logger.info(f"Seed Subsampling: {self.seed_subsampling}")
            # use all corepoints if no selection is specified, considering subsampling
            seed_candidates_curr = range(
                0, self.analysis.distances_for_compute.shape[0], self.seed_subsampling
            )
            logger.info(
                f"Number of seed candidates after subsamppling: {len(seed_candidates_curr)}"
            )
        else:
            # use the specified corepoint indices
            seed_candidates_curr = self.seed_candidates

        # iterate over all time series to identify linear changes
        logger.info("Iterating over seedpoints")
        for cp_idx in seed_candidates_curr:
            logger.debug(f"Seedpoint: {cp_idx}")
            timeseries = self.analysis.distances_for_compute[cp_idx, :]
            timestamps = [
                t + self.analysis.reference_epoch.timestamp
                for t in self.analysis.timedeltas
            ]
            time_day = np.array(
                [
                    (t - self.analysis.reference_epoch.timestamp).total_seconds()
                    / (3600 * 24)
                    for t in timestamps
                ]
            )

            # polygon approximation using the Ramer-Douglas-Peucker algorithm
            poly_aprx = rdp.rdp(
                np.column_stack([time_day, timeseries]),
                epsilon=self.epsilon,
                return_mask=True,
            )
            idxs_keypoints = np.where(poly_aprx)[0]
            idxs_keypoints_both = [
                [idxs_keypoints[i], idxs_keypoints[i + 1]]
                for i in range(len(idxs_keypoints) - 1)
            ]

            # segment-wise linear regression for each polygon interval
            for idx in idxs_keypoints_both:
                time_day_fit = time_day[idx[0] : idx[-1] + 1]
                timeseries_fit = timeseries[idx[0] : idx[-1] + 1]

                # delete nan values
                idx_nan = np.isnan(timeseries_fit)
                time_day_fit = time_day_fit[~idx_nan]
                timeseries_fit = timeseries_fit[~idx_nan]

                if timeseries_fit.size < 2:
                    continue

                lin_reg = LinearRegression()
                lin_reg.fit(time_day_fit.reshape(-1, 1), timeseries_fit.reshape(-1, 1))

                y_lr = lin_reg.predict(
                    time_day[idx[0] : idx[-1] + 1].reshape(-1, 1)
                ).flatten()

                startp = np.max([idx[0] - 1, 0])
                stopp = np.min([idx[-1] + 1, len(timeseries) - 1])

                # consider minimal change amplitude
                if abs(np.max(y_lr) - np.min(y_lr)) < self.height_threshold:
                    continue

                # consider maximum change period
                elif stopp - startp > self.max_change_period:
                    continue

                # cosider data gap
                elif self.data_gap is not None:
                    if stopp >= self.data_gap and startp <= self.data_gap - 1:
                        continue

                # add current seed to list of seed candidates
                else:
                    curr_seed = RegionGrowingSeed(cp_idx, startp, stopp)
                    seeds.append(curr_seed)

        return seeds

    # sort the seeds according to their change amplitude in descending order
    def seed_sorting_scorefunction(self):
        def magnitude_sort(seed):
            magn = abs(
                self.analysis.distances_for_compute[seed.index, seed.start_epoch]
                - self.analysis.distances_for_compute[seed.index, seed.end_epoch]
            )
            return magn * (-1)

        return magnitude_sort


class LinearChangeSeeds_dtr(RegionGrowingAlgorithm):
    def __init__(
        self, epsilon, max_change_period, data_gap, **kwargs
    ):  # seed_subsampling,
        super().__init__(**kwargs)
        self.epsilon = epsilon
<<<<<<< HEAD
=======
        # self.seed_subsampling = kwargs.pop("seed_subsampling")
>>>>>>> a4c24b0a
        self.max_change_period = max_change_period
        self.data_gap = data_gap

    def find_seedpoints(self, seed_candidates=None):

        # list of generated seeds
        seeds = []

        # list of core point indices to check as seeds
        if self.seed_candidates is None:
            # use all corepoints if no selection is specified, considering subsampling
            seed_candidates_curr = range(
                0, self.analysis.distances_for_compute.shape[0], self.seed_subsampling
            )

        else:
            # use the specified corepoint indices
            seed_candidates_curr = self.seed_candidates
        logger.info(
            f"Number of seed candidates after subsamppling: {len(seed_candidates_curr)}"
        )

        # iterate over all time series to identify linear changes
        for cp_idx in seed_candidates_curr:
            logger.debug(f"Seedpoint: {cp_idx}")
            timeseries = self.analysis.distances_for_compute[cp_idx, :]
            timestamps = [
                t + self.analysis.reference_epoch.timestamp
                for t in self.analysis.timedeltas
            ]
            time_day = np.array(
                [
                    (t - self.analysis.reference_epoch.timestamp).total_seconds()
                    / (3600 * 24)
                    for t in timestamps
                ]
            )

            # delete nan values and calculate the gradient of each epoch

            idx_nan = np.isnan(timeseries)
            valid = ~idx_nan

            if valid.sum() < 2 or np.unique(time_day[valid]).size < 2:
                continue

            dys = np.gradient(timeseries[valid], time_day[valid])

            # Initialisation of the DTR
            # Training with data and prediction of the gradient for all epochs
            rgr = DecisionTreeRegressor(
                max_depth=10,
                min_samples_leaf=1,
                min_samples_split=2,
                max_leaf_nodes=50,
                max_features=None,
            )
            rgr.fit(time_day[~idx_nan].reshape(-1, 1), dys.reshape(-1, 1))
            dys_dt = rgr.predict(time_day.reshape(-1, 1)).flatten()

            # group epochs with equal predicted gradient dys_dt into on interval
            ys_sl = np.ones_like(timeseries)
            for dy in np.unique(dys_dt):

                # segment-wise linear regression for each interval
                msk = dys_dt == dy
                msk_nan = msk[valid]

                if msk_nan.sum() < 2 or np.unique(time_day[valid][msk_nan]).size < 2:
                    continue

                lin_reg = LinearRegression()
                lin_reg.fit(
                    time_day[valid][msk_nan].reshape(-1, 1),
                    timeseries[valid][msk_nan].reshape(-1, 1),
                )
                ys_sl[msk] = lin_reg.predict(time_day[msk].reshape(-1, 1)).flatten()

                idx = np.where(msk == True)[0]
                if idx.size == 0:
                    continue

                startp = np.max([idx[0] - 1, 0])
                stopp = np.min([idx[-1] + 1, len(timeseries) - 1])

                # consider minimal change amplitude
                if abs(np.max(ys_sl[msk]) - np.min(ys_sl[msk])) < self.height_threshold:
                    continue

                # consider maximum change period
                elif stopp - startp > self.max_change_period:
                    continue
                
                # consider possible data gap 
                elif self.data_gap is not None:
                    if stopp >= self.data_gap and startp <= self.data_gap - 1:
                        continue
            
                # add current seed to list of seed candidates
                else:
                    curr_seed = RegionGrowingSeed(cp_idx, startp, stopp)
                    seeds.append(curr_seed)
        return seeds

    # sort the seeds according to their change amplitude in descending order
    def seed_sorting_scorefunction(self):
        def magnitude_sort(seed):
            magn = abs(
                self.analysis.distances_for_compute[seed.index, seed.start_epoch]
                - self.analysis.distances_for_compute[seed.index, seed.end_epoch]
            )
            return magn * (-1)  # achieve descending order

        return magnitude_sort<|MERGE_RESOLUTION|>--- conflicted
+++ resolved
@@ -1637,11 +1637,7 @@
         self.epsilon = epsilon
         self.max_change_period = max_change_period
         self.data_gap = data_gap
-<<<<<<< HEAD
         
-=======
-        # self.seed_subsampling = kwargs.pop("seed_subsampling")
->>>>>>> a4c24b0a
 
     def find_seedpoints(self, seed_candidates=None):
         # list of generated seeds
@@ -1751,10 +1747,6 @@
     ):  # seed_subsampling,
         super().__init__(**kwargs)
         self.epsilon = epsilon
-<<<<<<< HEAD
-=======
-        # self.seed_subsampling = kwargs.pop("seed_subsampling")
->>>>>>> a4c24b0a
         self.max_change_period = max_change_period
         self.data_gap = data_gap
 
