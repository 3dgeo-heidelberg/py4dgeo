from py4dgeo.epoch import Epoch, as_epoch
from py4dgeo.logger import logger_context
from py4dgeo.util import Py4DGeoError, find_file
from py4dgeo.zipfile import UpdateableZipFile

import datetime
import json
import logging
import matplotlib.pyplot as plt
import numpy as np
import os
import pickle
import ruptures
import seaborn
import tempfile
import zipfile

import py4dgeo._py4dgeo as _py4dgeo


# Get the py4dgeo logger instance
logger = logging.getLogger("py4dgeo")


# This integer controls the versioning of the segmentation file format. Whenever the
# format is changed, this version should be increased, so that py4dgeo can warn
# about incompatibilities of py4dgeo with loaded data. This version is intentionally
# different from py4dgeo's version, because not all releases of py4dgeo necessarily
# change the segmentation file format and we want to be as compatible as possible.
PY4DGEO_SEGMENTATION_FILE_FORMAT_VERSION = 0


class SpatiotemporalAnalysis:
    def __init__(self, filename, compress=True, allow_pickle=True, force=False):
        """Construct a spatiotemporal segmentation object

        This is the basic data structure for the 4D objects by change algorithm
        and its derived variants. It manages storage of M3C2 distances and other
        intermediate results for a time series of epochs. The original point clouds
        themselves are not needed after initial distance calculation and additional
        epochs can be added to an existing analysis. The class uses a disk backend
        to store information and allows lazy loading of additional data like e.g.
        M3C2 uncertainty values for postprocessing.

        :param filename:
            The filename used for this analysis. If it does not exist on the file
            system, a new analysis is created. Otherwise, the data is loaded from the existent file.
        :type filename: str
        :param compress:
            Whether to compress the stored data. This is a tradeoff decision between
            disk space and runtime. Especially appending new epochs to an existing
            analysis is an operation whose runtime can easily be dominated by
            decompression/compression of data.
        :type compress: bool
        :param allow_pickle:
            Whether py4dgeo is allowed to use the pickle module to store some data
            in the file representation of the analysis. If set to false, some data
            may not be stored and needs to be recomputed instead.
        :type allow_pickle: bool
        :param force:
            Force creation of a new analysis object, even if a file of this name
            already exists.
        """

        # Store the given parameters
        self.filename = find_file(filename, fatal=False)
        self.compress = compress
        self.allow_pickle = allow_pickle

        # Instantiate some properties used later on
        self._m3c2 = None

        # This is the cache for lazily loaded data
        self._corepoints = None
        self._distances = None
        self._smoothed_distances = None
        self._uncertainties = None
        self._reference_epoch = None

        # If the filename does not already exist, we create a new archive
        if force or not os.path.exists(self.filename):
            logger.info(f"Creating analysis file {self.filename}")
            with zipfile.ZipFile(self.filename, mode="w") as zf:
                # Write the segmentation file format version number
                zf.writestr(
                    "SEGMENTATION_FILE_FORMAT",
                    str(PY4DGEO_SEGMENTATION_FILE_FORMAT_VERSION),
                )

                # Write the compression algorithm used for all suboperations
                zf.writestr("USE_COMPRESSION", str(self.compress))

        # Assert that the segmentation file format is still valid
        with zipfile.ZipFile(self.filename, mode="r") as zf:
            # Read the segmentation file version number and compare to current
            version = int(zf.read("SEGMENTATION_FILE_FORMAT").decode())
            if version != PY4DGEO_SEGMENTATION_FILE_FORMAT_VERSION:
                raise Py4DGeoError("Segmentation file format is out of date!")

            # Read the compression algorithm
            self.compress = eval(zf.read("USE_COMPRESSION").decode())

    @property
    def reference_epoch(self):
        """Access the reference epoch of this analysis"""

        if self._reference_epoch is None:
            with zipfile.ZipFile(self.filename, mode="r") as zf:
                # Double check that the reference has already been set
                if "reference_epoch.zip" not in zf.namelist():
                    raise Py4DGeoError("Reference epoch for analysis not yet set")

                # Extract it from the archive
                with tempfile.TemporaryDirectory() as tmp_dir:
                    ref_epochfile = zf.extract("reference_epoch.zip", path=tmp_dir)
                    self._reference_epoch = Epoch.load(ref_epochfile)

        return self._reference_epoch

    @reference_epoch.setter
    def reference_epoch(self, epoch):
        """Set the reference epoch of this analysis (only possible once)"""
        with zipfile.ZipFile(self.filename, mode="a") as zf:
            # If we already have a reference epoch, the user should start a
            # new analysis instead
            if "reference_epoch.zip" in zf.namelist():
                raise Py4DGeoError(
                    "Reference epoch cannot be changed - please start a new analysis"
                )

            # Ensure that we do have a timestamp on the epoch
            epoch = check_epoch_timestamp(epoch)

            # Ensure that the KDTree is built - no-op if triggered by the user
            epoch.build_kdtree()

            # Write the reference epoch into the archive
            with tempfile.TemporaryDirectory() as tmp_dir:
                epochfilename = os.path.join(tmp_dir, "reference_epoch.zip")
                epoch.save(epochfilename)
                zf.write(epochfilename, arcname="reference_epoch.zip")

        # Also cache it directly
        self._reference_epoch = epoch

    @reference_epoch.deleter
    def reference_epoch(self):
        self._reference_epoch = None

    @property
    def corepoints(self):
        """Access the corepoints of this analysis"""
        if self._corepoints is None:
            with zipfile.ZipFile(self.filename, mode="r") as zf:
                # Double check that the reference has already been set
                if "corepoints.zip" not in zf.namelist():
                    raise Py4DGeoError("Corepoints for analysis not yet set")

                # Extract it from the archive
                with tempfile.TemporaryDirectory() as tmp_dir:
                    cpfile = zf.extract("corepoints.zip", path=tmp_dir)
                    self._corepoints = Epoch.load(cpfile)

        return self._corepoints

    @corepoints.setter
    def corepoints(self, _corepoints):
        """Set the corepoints for this analysis (only possible once)"""
        with zipfile.ZipFile(self.filename, mode="a") as zf:
            # If we already have corepoints in the archive, the user should start a
            # new analysis instead
            if "corepoints.zip" in zf.namelist():
                raise Py4DGeoError(
                    "Corepoints cannot be changed - please start a new analysis"
                )

            # Ensure that the corepoints are stored as an epoch and build its KDTree
            self._corepoints = as_epoch(_corepoints)
            self._corepoints.build_kdtree()

            # Write the corepoints into the archive
            with tempfile.TemporaryDirectory() as tmp_dir:
                cpfilename = os.path.join(tmp_dir, "corepoints.zip")
                self._corepoints.save(cpfilename)
                zf.write(cpfilename, arcname="corepoints.zip")

    @corepoints.deleter
    def corepoints(self):
        self._corepoints = None

    @property
    def m3c2(self):
        """Access the M3C2 algorithm of this analysis"""
        # If M3C2 has not been set, we use a default constructed one
        return self._m3c2

    @m3c2.setter
    def m3c2(self, _m3c2):
        """Set the M3C2 algorithm of this analysis"""
        self._m3c2 = _m3c2

    @property
    def timedeltas(self):
        """Access the sequence of time stamp deltas for the time series"""
        with zipfile.ZipFile(self.filename, mode="r") as zf:
            if "timestamps.json" not in zf.namelist():
                return []

            # Read timedeltas
            with tempfile.TemporaryDirectory() as tmp_dir:
                timestampsfile = zf.extract("timestamps.json", path=tmp_dir)
                with open(timestampsfile) as f:
                    timedeltas = json.load(f)

                # Convert the serialized deltas to datetime.timedelta
                return [datetime.timedelta(**data) for data in timedeltas]

    @timedeltas.setter
    def timedeltas(self, _timedeltas):
        """Set the timedeltas manually

        This is only possible exactly once and mutually exclusive with adding
        epochs via the :ref:`add_epochs` method.
        """
        with zipfile.ZipFile(self.filename, mode="a") as zf:
            # If we already have timestamps in the archive, this is not possible
            if "timestamps.json" in zf.namelist():
                raise Py4DGeoError(
                    "Timestamps can only be set on freshly created analysis instances"
                )

            with tempfile.TemporaryDirectory() as tmp_dir:
                timestampsfile = os.path.join(tmp_dir, "timestamps.json")
                with open(timestampsfile, "w") as f:
                    json.dump(
                        [
                            {
                                "days": td.days,
                                "seconds": td.seconds,
                                "microseconds": td.microseconds,
                            }
                            for td in _timedeltas
                        ],
                        f,
                    )
                zf.write(timestampsfile, arcname="timestamps.json")

    @property
    def distances(self):
        """Access the M3C2 distances of this analysis"""

        if self._distances is None:
            with zipfile.ZipFile(self.filename, mode="r") as zf:
                filename = self._numpy_filename("distances")
                if filename not in zf.namelist():
                    self.distances = np.empty(
                        (self.corepoints.cloud.shape[0], 0), dtype=np.float64
                    )
                    return self._distances

                with tempfile.TemporaryDirectory() as tmp_dir:
                    distancefile = zf.extract(filename, path=tmp_dir)
                    read_func = (
                        (lambda f: np.load(f)["arr_0"]) if self.compress else np.load
                    )
                    self._distances = read_func(distancefile)

        return self._distances

    @distances.setter
    def distances(self, _distances):
        """Set the distances manually

        This is only possible exactly once and mutually exclusive with adding
        epochs via the :ref:`add_epochs` method.
        """
        with zipfile.ZipFile(self.filename, mode="a") as zf:
            filename = self._numpy_filename("distances")
            write_func = np.savez_compressed if self.compress else np.save

            # If we already have distacces in the archive, this is not possible
            if filename in zf.namelist():
                raise Py4DGeoError(
                    "Distances can only be set on freshly created analysis instances, use add_epochs instead."
                )

            with tempfile.TemporaryDirectory() as tmp_dir:
                distancesfile = os.path.join(tmp_dir, filename)
                write_func(distancesfile, _distances)
                zf.write(distancesfile, arcname=filename)

        self._distances = _distances

    @distances.deleter
    def distances(self):
        self._distances = None

    @property
    def smoothed_distances(self):
        if self._smoothed_distances is None:
            with zipfile.ZipFile(self.filename, mode="r") as zf:
                filename = self._numpy_filename("smoothed_distances")
                if filename in zf.namelist():
                    with tempfile.TemporaryDirectory() as tmp_dir:
                        smoothedfile = zf.extract(filename, path=tmp_dir)
                        read_func = (
                            (lambda f: np.load(f)["arr_0"])
                            if self.compress
                            else np.load
                        )
                        self._smoothed_distances = read_func(smoothedfile)

        return self._smoothed_distances

    @smoothed_distances.setter
    def smoothed_distances(self, _smoothed_distances):
        with zipfile.ZipFile(self.filename, mode="a") as zf:
            filename = self._numpy_filename("smoothed_distances")
            write_func = np.savez_compressed if self.compress else np.save

            with tempfile.TemporaryDirectory() as tmp_dir:
                smoothedfile = os.path.join(tmp_dir, filename)
                write_func(smoothedfile, _smoothed_distances)
                zf.write(smoothedfile, arcname=filename)

        self._smoothed_distances = _smoothed_distances

    @smoothed_distances.deleter
    def smoothed_distances(self):
        self._smoothed_distances = None

    @property
    def uncertainties(self):
        """Access the M3C2 uncertainties of this analysis"""

        if self._uncertainties is None:
            with zipfile.ZipFile(self.filename, mode="r") as zf:
                filename = self._numpy_filename("uncertainties")
                if filename not in zf.namelist():
                    self.uncertainties = np.empty(
                        (self.corepoints.cloud.shape[0], 0),
                        dtype=np.dtype(
                            [
                                ("lodetection", "<f8"),
                                ("spread1", "<f8"),
                                ("num_samples1", "<i8"),
                                ("spread2", "<f8"),
                                ("num_samples2", "<i8"),
                            ]
                        ),
                    )
                    return self._uncertainties

                with tempfile.TemporaryDirectory() as tmp_dir:
                    uncertaintyfile = zf.extract(filename, path=tmp_dir)
                    read_func = (
                        (lambda f: np.load(f)["arr_0"]) if self.compress else np.load
                    )
                    self._uncertainties = read_func(uncertaintyfile)

        return self._uncertainties

    @uncertainties.setter
    def uncertainties(self, _uncertainties):
        """Set the uncertainties manually

        This is only possible exactly once and mutually exclusive with adding
        epochs via the :ref:`add_epochs` method.
        """
        with zipfile.ZipFile(self.filename, mode="a") as zf:
            filename = self._numpy_filename("uncertainties")
            write_func = np.savez_compressed if self.compress else np.save

            # If we already have distacces in the archive, this is not possible
            if filename in zf.namelist():
                raise Py4DGeoError(
                    "Uncertainties can only be set on freshly created analysis instances, use add_epochs instead."
                )

            with tempfile.TemporaryDirectory() as tmp_dir:
                uncertaintiesfile = os.path.join(tmp_dir, filename)
                write_func(uncertaintiesfile, _uncertainties)
                zf.write(uncertaintiesfile, arcname=filename)

        self._uncertainties = _uncertainties

    @uncertainties.deleter
    def uncertainties(self):
        self._uncertainties = None

    def add_epochs(self, *epochs):
        """Add a numbers of epochs to the existing analysis"""

        # Remove intermediate results from the archive
        self.invalidate_results()

        # Assert that all epochs have a timestamp
        for epoch in epochs:
            check_epoch_timestamp(epoch)

        # Lazily fetch required data
        reference_epoch = self.reference_epoch
        timedeltas = self.timedeltas

        # Collect the calculated results to only add them once to the archive
        new_distances = []
        new_uncertainties = []

        # Iterate over the given epochs
        for i, epoch in enumerate(sorted(epochs, key=lambda e: e.timestamp)):
            with logger_context(f"Adding epoch {i+1}/{len(epochs)} to analysis object"):
                # Prepare the M3C2 instance
                self.m3c2.corepoints = self.corepoints.cloud
                self.m3c2.epochs = (reference_epoch, epoch)

                # Calculate the M3C2 distances
                d, u = self.m3c2.calculate_distances(reference_epoch, epoch)
                new_distances.append(d)
                new_uncertainties.append(u)
                timedeltas.append(epoch.timestamp - reference_epoch.timestamp)

        # We do not need the reference_epoch at this point
        del self.reference_epoch

        # Prepare all archive data in a temporary directory
        with tempfile.TemporaryDirectory() as tmp_dir:
            # Write a new timestamps file
            timestampsfile = os.path.join(tmp_dir, "timestamps.json")
            with open(timestampsfile, "w") as f:
                json.dump(
                    [
                        {
                            "days": td.days,
                            "seconds": td.seconds,
                            "microseconds": td.microseconds,
                        }
                        for td in timedeltas
                    ],
                    f,
                )

            # Depending on whether we compress, we use different numpy functionality
            write_func = np.savez_compressed if self.compress else np.save
            distance_filename = self._numpy_filename("distances")
            uncertainty_filename = self._numpy_filename("uncertainties")

            with logger_context("Rearranging space-time array in memory"):
                # Load the distance array and append new data
                distance_file = os.path.join(tmp_dir, distance_filename)
                write_func(
                    distance_file,
                    np.concatenate(
                        (self.distances, np.column_stack(tuple(new_distances))), axis=1
                    ),
                )

                # Load the uncertainty array and append new data
                uncertainty_file = os.path.join(tmp_dir, uncertainty_filename)
                write_func(
                    uncertainty_file,
                    np.concatenate(
                        (self.uncertainties, np.column_stack(tuple(new_uncertainties))),
                        axis=1,
                    ),
                )

            # Invalidate potential caches for distances/uncertainties
            self._distances = None
            self._uncertainties = None

            # Dump the updated files into the archive
            with logger_context("Updating disk-based analysis archive with new epochs"):
                with UpdateableZipFile(self.filename, mode="a") as zf:
                    if "timestamps.json" in zf.namelist():
                        zf.remove("timestamps.json")
                    zf.write(timestampsfile, arcname="timestamps.json")
                    if distance_filename in zf.namelist():
                        zf.remove(distance_filename)
                    zf.write(distance_file, arcname=distance_filename)
                    if uncertainty_filename in zf.namelist():
                        zf.remove(uncertainty_filename)
                    zf.write(uncertainty_file, arcname=uncertainty_filename)

        # (Potentially) remove caches
        del self.distances
        del self.uncertainties

    @property
    def seeds(self):
        """The list of seed candidates for this analysis"""

        with zipfile.ZipFile(self.filename, mode="r") as zf:
            if "seeds.pickle" not in zf.namelist():
                return None

            with tempfile.TemporaryDirectory() as tmp_dir:
                zf.extract("seeds.pickle", path=tmp_dir)
                with open(os.path.join(tmp_dir, "seeds.pickle"), "rb") as f:
                    return pickle.load(f)

    @seeds.setter
    def seeds(self, _seeds):
        # Assert that we received the correct type
        for seed in _seeds:
            if not isinstance(seed, RegionGrowingSeed):
                raise Py4DGeoError(
                    "Seeds are expected to inherit from RegionGrowingSeed"
                )

        if not self.allow_pickle:
            return

        with UpdateableZipFile(self.filename, mode="a") as zf:
            if "seeds.pickle" in zf.namelist():
                zf.remove("seeds.pickle")

            with tempfile.TemporaryDirectory() as tmp_dir:
                seedsfile = os.path.join(tmp_dir, "seeds.pickle")
                with open(seedsfile, "wb") as f:
                    pickle.dump(_seeds, f)

                zf.write(seedsfile, arcname="seeds.pickle")

    @property
    def objects(self):
        """The list of objects by change for this analysis"""

        with zipfile.ZipFile(self.filename, mode="r") as zf:
            if "objects.pickle" not in zf.namelist():
                return None

            with tempfile.TemporaryDirectory() as tmp_dir:
                zf.extract("objects.pickle", path=tmp_dir)
                with open(os.path.join(tmp_dir, "objects.pickle"), "rb") as f:
                    return pickle.load(f)

    @objects.setter
    def objects(self, _objects):
        # Assert that we received the correct type
        for seed in _objects:
            if not isinstance(seed, ObjectByChange):
                raise Py4DGeoError(
                    "Objects are expected to inherit from ObjectByChange"
                )

        if not self.allow_pickle:
            return

        with UpdateableZipFile(self.filename, mode="a") as zf:
            if "objects.pickle" in zf.namelist():
                zf.remove("objects.pickle")

            with tempfile.TemporaryDirectory() as tmp_dir:
                objectsfile = os.path.join(tmp_dir, "objects.pickle")
                with open(objectsfile, "wb") as f:
                    pickle.dump(_objects, f)

                zf.write(objectsfile, arcname="objects.pickle")

    def invalidate_results(self, seeds=True, objects=True, smoothed_distances=True):
        """Invalidate (and remove) calculated results

        This is automatically called when new epochs are added or when
        an algorithm sets the :code:`force` option.
        """

        logger.info(
            f"Removing intermediate results from the analysis file {self.filename}"
        )
        with UpdateableZipFile(self.filename, mode="a") as zf:
            if seeds and "seeds.pickle" in zf.namelist():
                zf.remove("seeds.pickle")

            if objects and "objects.pickle" in zf.namelist():
                zf.remove("objects.pickle")

            smoothed_file = self._numpy_filename("smoothed_distances")
            if smoothed_distances and smoothed_file in zf.namelist():
                zf.remove(smoothed_file)

    def _numpy_filename(self, name):
        extension = "npz" if self.compress else "npy"
        return f"{name}.{extension}"

    @property
    def distances_for_compute(self):
        """Retrieve the distance array used for computation

        This might be the raw data or smoothed data, based on whether
        a smoothing was provided by the user.
        """
        distances = self.smoothed_distances
        if distances is None:
            distances = self.distances
        return distances


class RegionGrowingAlgorithmBase:
    def __init__(
        self,
        neighborhood_radius=1.0,
        thresholds=[0.1, 0.2, 0.3, 0.4, 0.5, 0.6, 0.7, 0.8, 0.9],
        min_segments=20,
        max_segments=None,
    ):
        """Construct a spatiotemporal segmentation algorithm.

        This class can be derived from to customize the algorithm behaviour.

        :param neighborhood_radius:
            The size of the neighborhood of a core point. All core points within
            this radius are considered adjacent and are therefore considered as
            candidates for inclusion in the region growing algorithm.
        :type neighborhood_radius: float
        :param thresholds:
            A list of thresholds to use as candidates in 4D-OBC's adaptive
            thresholding procedure.
        :type thresholds: list
        :param min_segments:
            The minimum number of core points in an object-by-change. Defaults to
            20.
        :type min_segments: int
        :param max_segments:
            The maximum number of core points in an object-by-change. This is mainly
            used to bound the runtime of expensive region growing. By default, no
            maximum is applied.
        :type max_segments: int
        """

        self.neighborhood_radius = neighborhood_radius
        self.thresholds = thresholds
        self.min_segments = min_segments
        self.max_segments = max_segments

        self._analysis = None

    def distance_measure(self):
        """Distance measure between two time series

        Expected to return a function that accepts two time series and returns
        the distance.
        """

        return _py4dgeo.normalized_dtw_distance

    def find_seedpoints(self):
        """Calculate seedpoints for the region growing algorithm"""

        raise NotImplementedError

    def seed_sorting_scorefunction(self):
        """A function that computes a score for a seed candidate

        This function is used to prioritize seed candidates.
        """

        # The base class does not perform sorting.
        return lambda seed: 0.0

    def filter_objects(self, obj):
        """A filter for objects produced by the region growing algorithm

        Objects are discarded if this method returns False.
        """

        # The base class does not perform filtering
        return True

    @property
    def analysis(self):
        """Access the analysis object that the algorithm operates on

        This is only available after :ref:`run` has been called.
        """
        if self._analysis is None:
            raise Py4DGeoError(
                "Analysis object is only available when the algorithm is run"
            )
        return self._analysis

    def run(self, analysis, force=False):
        """Calculate the segmentation

        :param analysis:
            The analysis object we are working with.
        :type analysis: py4dgeo.segmentation.SpatiotemporalAnalysis
        :param force:
            Force recalculation of results. If false, some intermediate results will be
            restored from the analysis object instead of being recalculated.
        """

        # Make the analysis object known to all members
        self._analysis = analysis

        # Enforce the removal of intermediate results
        if force:
            analysis.invalidate_results()

        # Return pre-calculated objects if they are available
        precalculated = analysis.objects
        if precalculated is not None:
            logger.info("Reusing objects by change stored in analysis object")
            return precalculated

        # Get corepoints from M3C2 class and build a KDTree on them
        corepoints = as_epoch(analysis.corepoints)
        corepoints.build_kdtree()

        # Calculate the list of seed points
        seeds = analysis.seeds
        if seeds is None:
            with logger_context("Find seed candidates in time series"):
                seeds = self.find_seedpoints()
                analysis.seeds = seeds
        else:
            logger.info("Reusing seed candidates stored in analysis object")

        # Sort the seed points
        with logger_context("Sort seed candidates by priority"):
            seeds = list(sorted(seeds, key=self.seed_sorting_scorefunction()))

        objects = []

        # Iterate over the seeds to maybe turn them into objects
        for i, seed in enumerate(seeds):
            # Check all already calculated objects whether they overlap with this seed.
            found = False
            for obj in objects:
                if seed.index in obj.indices and (
                    obj.end_epoch > seed.start_epoch or seed.end_epoch > obj.start_epoch
                ):
                    found = True
                    break

            # If we found an overlap, we skip this seed
            if found:
                continue

            # Apply a numeric default to the max_segments parameter
            max_segments = self.max_segments
            if max_segments is None:
                max_segments = corepoints.cloud.shape[0] + 1

            data = _py4dgeo.RegionGrowingAlgorithmData(
                analysis.distances_for_compute,
                corepoints,
                self.neighborhood_radius,
                seed._seed,
                self.thresholds,
                self.min_segments,
                max_segments,
            )

            # Perform the region growing
            with logger_context(
                f"Performing region growing on seed candidate {i+1}/{len(seeds)}"
            ):
                objdata = _py4dgeo.region_growing(data, self.distance_measure())

                # If the returned object has 0 indices, the min_segments threshold was violated
                if objdata.indices_distances:
                    obj = ObjectByChange(objdata, seed, analysis)
                    if self.filter_objects(obj):
                        objects.append(obj)

                # If the returned object is larger than max_segments we issue a warning
                if len(objdata.indices_distances) >= max_segments:
                    logger.warning(
                        f"An object by change exceeded the given maximum size of {max_segments}"
                    )

        # Store the results in the analysis object
        analysis.objects = objects

        # Potentially remove objects from memory
        del analysis.smoothed_distances
        del analysis.distances

        return objects


class RegionGrowingAlgorithm(RegionGrowingAlgorithmBase):
    def __init__(
        self,
        seed_subsampling=1,
        window_width=24,
        minperiod=24,
        height_threshold=0.0,
        **kwargs,
    ):
        """Construct the 4D-OBC algorithm.

<<<<<<< HEAD
        :param smoothing_window:
            The size of the sliding temporal window used in smoothing the data via median averaging. The
            default value of 0 does not perform any smoothing.
        :type smoothing_window: int
=======
>>>>>>> ff626912
        :param seed_subsampling:
            A subsampling factor for the set of core points for the generation
            of segmentation seed candidates. This can be used to speed up
            the generation of seeds. The default of 1 does not perform any
            subsampling, a value of, e.g., 10 would only consider every 10th
            corepoint for adding seeds.
        :type seed_subsampling: int
        :param window_width:
            The width of the sliding temporal window for change point detection. The sliding window
            moves along the signal and determines the discrepancy between the first and the second
            half of the window (i.e. subsequent time series segments within the window width). The
            default value is 24, corresponding to one day in case of hourly data.
        :type window_width: int
        :param minperiod:
            The minimum period of a detected change to be considered as seed candidate for subsequent
            segmentation. The default is 24, corresponding to one day for hourly data.
        :type minperiod: int
        :param height_threshold:
            The height threshold represents the required magnitude of a dectected change to be considered
            as seed candidate for subsequent segmentation. The magnitude of a detected change is derived
            as unsigned difference between magnitude (i.e. distance) at start epoch and peak magnitude.
            The default is 0.0, in which case all detected changes are used as seed candidates.
        :type height_threshold: float
        """

        # Initialize base class
        super().__init__(**kwargs)

        # Store the given parameters
        self.seed_subsampling = seed_subsampling
        self.window_width = window_width
        self.minperiod = minperiod
        self.height_threshold = height_threshold

    def find_seedpoints(self):
        """Calculate seedpoints for the region growing algorithm"""

        # These are some arguments used below that we might consider
        # exposing to the user in the future. For now, they are considered
        # internal, but they are still defined here for readability.
        window_costmodel = "l1"
        window_min_size = 12
        window_jump = 1
        window_penalty = 1.0

        # The chang point detection algorithm we use
        algo = ruptures.Window(
            width=self.window_width,
            model=window_costmodel,
            min_size=window_min_size,
            jump=window_jump,
        )

        # The list of generated seeds
        seeds = []

        # Iterate over all time series to analyse their change points
        for i in range(
            0, self.analysis.distances_for_compute.shape[0], self.seed_subsampling
        ):
            # Extract the time series and interpolate its nan values
            timeseries = self.analysis.distances_for_compute[i, :]
            bad_indices = np.isnan(timeseries)
            num_nans = np.count_nonzero(bad_indices)

            # If we too many nans, this timeseries does not make sense
            if num_nans > timeseries.shape[0] - 3:
                continue

            # If there are nan values, we try fixing things by interpolation
            if num_nans > 0:
                good_indices = np.logical_nor(bad_indices)
                timeseries[bad_indices] = np.interp(
                    bad_indices.nonzero()[0],
                    good_indices.nonzero()[0],
                    timeseries[good_indices],
                )

            # Run detection of change points
            changepoints = algo.fit_predict(timeseries, pen=window_penalty)[:-1]

            # Shift the time series to positive values
            timeseries = timeseries + abs(np.nanmin(timeseries) + 0.1)
            timeseries_flipped = timeseries * -1.0 + abs(np.nanmax(timeseries)) + 0.1

            # Create seeds for this timeseries
            corepoint_seeds = []
            for start_idx in changepoints:
                # Skip this changepoint if it was included into a previous seed
                if corepoint_seeds and start_idx <= corepoint_seeds[-1].end_epoch:
                    continue

                # Skip this changepoint if this to close to the end
                if start_idx >= timeseries.shape[0] - self.minperiod:
                    break

                # Decide whether we need use the flipped timeseries
                used_timeseries = timeseries
                if timeseries[start_idx] >= timeseries[start_idx + self.minperiod]:
                    used_timeseries = timeseries_flipped

                previous_volume = -999.9

                for target_idx in range(
                    start_idx + 1, timeseries.shape[0] - self.minperiod
                ):

                    # Calculate the change volume
                    height = used_timeseries[start_idx] + self.height_threshold
                    volume = np.nansum(
                        used_timeseries[start_idx : target_idx + 1] - height
                    )
                    if volume < 0.0:
                        height = used_timeseries[start_idx]
                        volume = np.nansum(
                            used_timeseries[start_idx : target_idx + 1] - height
                        )

                    # Check whether the volume started decreasing
                    # TODO: Didn't we explicitly enforce positivity of the series?
                    if previous_volume > volume:
                        corepoint_seeds.append(
                            RegionGrowingSeed(i, start_idx, target_idx)
                        )
                        break
                    else:
                        previous_volume = volume

                # We reached the present and add a seed based on it
                corepoint_seeds.append(
                    RegionGrowingSeed(i, start_idx, timeseries.shape[0] - 1)
                )

            # Add all the seeds found for this corepoint to the full list
            seeds.extend(corepoint_seeds)

        return seeds

    def seed_sorting_scorefunction(self):
        """Neighborhood similarity sorting function"""

        # The 4D-OBC algorithm sorts by similarity in the neighborhood
        # of the seed.
        def neighborhood_similarity(seed):
            neighbors = self.analysis.corepoints.kdtree.radius_search(
                self.analysis.corepoints.cloud[seed.index, :], self.neighborhood_radius
            )
            similarities = []
            for n in neighbors:
                data = _py4dgeo.TimeseriesDistanceFunctionData(
                    self.analysis.distances_for_compute[
                        seed.index, seed.start_epoch : seed.end_epoch + 1
                    ],
                    self.analysis.distances_for_compute[
                        n, seed.start_epoch : seed.end_epoch + 1
                    ],
                )
                similarities.append(self.distance_measure()(data))

            return sum(similarities, 0.0) / (len(neighbors) - 1)

        return neighborhood_similarity

    def filter_objects(self, obj):
        """A filter for objects produced by the region growing algorithm"""

        # Filter based on coefficient of variation
        distarray = np.fromiter(obj._data.indices_distances.values(), np.float64)
        cv = np.std(distarray) / np.mean(distarray)

        # TODO: Make this threshold configurable?
        return cv <= 0.8


class RegionGrowingSeed:
    def __init__(self, index, start_epoch, end_epoch):
        self._seed = _py4dgeo.RegionGrowingSeed(index, start_epoch, end_epoch)

    @property
    def index(self):
        return self._seed.index

    @property
    def start_epoch(self):
        return self._seed.start_epoch

    @property
    def end_epoch(self):
        return self._seed.end_epoch


class ObjectByChange:
    """Representation a change object in the spatiotemporal domain"""

    def __init__(self, data, seed, analysis=None):
        self._data = data
        self._analysis = analysis
        self.seed = seed

    @property
    def indices(self):
        """The set of corepoint indices that compose the object by change"""
        return list(self._data.indices_distances.keys())

    def distance(self, index):
        return self._data.indices_distances[index]

    @property
    def start_epoch(self):
        """The index of the start epoch of the change object"""
        return self._data.start_epoch

    @property
    def end_epoch(self):
        """The index of the end epoch of the change object"""
        return self._data.end_epoch

    @property
    def threshold(self):
        """The distance threshold that produced this object"""
        return self._data.threshold

    def plot(self, filename=None):
        """Create an informative visualization of the Object By Change

        :param filename:
            The filename to use to store the plot. Can be omitted to only show
            plot in a Jupyter notebook session.
        :type filename: str
        """

        # Extract DTW distances from this object
        indexarray = np.fromiter(self.indices, np.int32)
        distarray = np.fromiter((self.distance(i) for i in indexarray), np.float64)

        # Intitialize the figure and all of its subfigures
        fig = plt.figure(figsize=plt.figaspect(0.3))
        tsax = fig.add_subplot(1, 3, 1)
        histax = fig.add_subplot(1, 3, 2)
        mapax = fig.add_subplot(1, 3, 3)

        # The first plot (tsax) prints all time series of chosen corepoints
        # and colors them according to distance.
        tsax.set_ylabel("Height change [m]")
        tsax.set_xlabel("Time [h]")

        # We pad the time series visualization with a number of data
        # points on both sides. TODO: Expose as argument to plot?
        timeseries_padding = 10
        start_epoch = max(self.start_epoch - timeseries_padding, 0)
        end_epoch = min(
            self.end_epoch + timeseries_padding,
            self._analysis.distances_for_compute.shape[1],
        )

        # We use the seed's timeseries to set good axis limits
        seed_ts = self._analysis.distances_for_compute[
            self.seed.index, start_epoch:end_epoch
        ]
        tsax.set_ylim(np.nanmin(seed_ts) * 0.5, np.nanmax(seed_ts) * 1.5)

        # Create a colormap with distance for this object
        cmap = plt.cm.get_cmap("viridis")
        maxdist = np.nanmax(distarray)

        # Plot each time series individually
        for index in self.indices:
            tsax.plot(
                self._analysis.distances_for_compute[index, start_epoch:end_epoch],
                linewidth=0.7,
                alpha=0.3,
                color=cmap(self.distance(index) / maxdist),
            )

        # Plot the seed timeseries again, but with a thicker line
        tsax.plot(seed_ts, linewidth=2.0, zorder=10, color="blue")

        # Next, we add a histogram plot with the distance values (using seaborn)
        seaborn.histplot(distarray, ax=histax, kde=True, color="r")

        # Add labels to the histogram plot
        histax.set_title(f"Segment size: {distarray.shape[0]}")
        histax.set_xlabel("DTW distance")

        # Create a 2D view of the segment
        locations = self._analysis.corepoints.cloud[indexarray, 0:2]
        mapax.scatter(locations[:, 0], locations[:, 1], c=distarray)

        # Some global settings of the generated figure
        fig.tight_layout()

        # Maybe save to file
        if filename is not None:
            plt.savefig(filename)


def check_epoch_timestamp(epoch):
    """Validate an epoch to be used with SpatiotemporalSegmentation"""
    if epoch.timestamp is None:
        raise Py4DGeoError(
            "Epochs need to define a timestamp to be usable in SpatiotemporalSegmentation"
        )

    return epoch


def regular_corepoint_grid(lowerleft, upperright, num_points, zval=0.0):
    """A helper function to create a regularly spaced grid for the analysis

    :param lowerleft:
        The lower left corner of the grid. Given as a 2D coordinate.
    :type lowerleft: np.ndarray
    :param upperright:
        The upper right corner of the grid. Given as a 2D coordinate.
    :type upperright: nd.ndarray
    :param num_points:
        A tuple with two entries denoting the number of points to be used in
        x and y direction.
    :type num_points: tuple
    :param zval:
        The value to fill for the z direction.
    :type zval: double
    """
    xspace = np.linspace(
        lowerleft[0], upperright[0], num=num_points[0], dtype=np.float64
    )
    yspace = np.linspace(
        lowerleft[1], upperright[1], num=num_points[1], dtype=np.float64
    )

    grid = np.empty(shape=(num_points[0] * num_points[1], 3), dtype=np.float64)
    for i, x in enumerate(xspace):
        for j, y in enumerate(yspace):
            grid[i * num_points[0] + j, 0] = x
            grid[i * num_points[0] + j, 1] = y
            grid[i * num_points[0] + j, 2] = zval

    return grid


def temporal_averaging(distances, smoothing_window=24):
    """Smoothen a space-time array of distance change using a sliding window approach

    :param distances:
        The raw data to smoothen.
    :type distances: np.ndarray
    :param smoothing_window:
        The size of the sliding window used in smoothing the data. The
        default value of 0 does not perform any smooting.
    :type smooting_window: int
    """

    with logger_context("Smoothing temporal data"):
        smoothed = np.empty_like(distances)
        eps = smoothing_window // 2

        for i in range(distances.shape[1]):
            smoothed[:, i] = np.nanmedian(
                distances[
                    :,
                    max(0, i - eps) : min(distances.shape[1] - 1, i + eps),
                ],
                axis=1,
            )

        # We use no-op smooting as the default implementation here
        return smoothed<|MERGE_RESOLUTION|>--- conflicted
+++ resolved
@@ -790,13 +790,6 @@
     ):
         """Construct the 4D-OBC algorithm.
 
-<<<<<<< HEAD
-        :param smoothing_window:
-            The size of the sliding temporal window used in smoothing the data via median averaging. The
-            default value of 0 does not perform any smoothing.
-        :type smoothing_window: int
-=======
->>>>>>> ff626912
         :param seed_subsampling:
             A subsampling factor for the set of core points for the generation
             of segmentation seed candidates. This can be used to speed up
