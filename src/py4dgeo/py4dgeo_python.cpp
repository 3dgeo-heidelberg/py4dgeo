--- conflicted
+++ resolved
@@ -129,15 +129,8 @@
     "nearest_neighbors",
     [](const KDTree& self, EigenPointCloudConstRef cloud, int k) {
       KDTree::NearestNeighborsDistanceResult result;
-<<<<<<< HEAD
-
       self.nearest_neighbors_with_distances(cloud, result, k);
 
-=======
-      int k = 1;
-      self.nearest_neighbors_with_distances(cloud, result, k);
-
->>>>>>> 339851ba
       py::array_t<long int> indices_array(result.size());
       py::array_t<double> distances_array(result.size());
 
@@ -145,18 +138,13 @@
       auto distances_array_ptr = distances_array.mutable_data();
 
       for (size_t i = 0; i < result.size(); ++i) {
-<<<<<<< HEAD
         *indices_array_ptr++ = result[i].first[result[i].first.size() - 1];
         *distances_array_ptr++ = result[i].second[result[i].second.size() - 1];
-=======
-        *indices_array_ptr++ = result[i].first[0];
-        *distances_array_ptr++ = result[i].second[0];
->>>>>>> 339851ba
       }
 
       return std::make_pair(indices_array, distances_array);
     },
-    "Find k nearest neighbors for all points in a cloud!");
+    "Find nearest neighbors for all points in a cloud!");
 
   // Pickling support for the KDTree data structure
   kdtree.def("__getstate__", [](const KDTree&) {
