repos:
  # Make sure that Jupyter notebooks under version control
  # have their outputs stripped before committing
  - repo: https://github.com/kynan/nbstripout
    rev: 0.4.0
    hooks:
      - id: nbstripout
        files: ".ipynb"

  # Run Black - the uncompromising Python code formatter
  - repo: https://github.com/psf/black
    rev: 21.5b2
    hooks:
      - id: black

  # Format C++ code with Clang-Format - automatically applying the changes
  - repo: https://github.com/pocc/pre-commit-hooks
    rev: v1.1.1
    hooks:
      - id: clang-format
        args:
          - -i
<<<<<<< HEAD
        exclude: ^ext/
=======
          - --style=Mozilla
>>>>>>> da6e6ea2

  # Add some general purpose useful hooks
  - repo: https://github.com/pre-commit/pre-commit-hooks
    rev: v4.0.1
    hooks:
      # Make sure that contained YAML files are well-formed
      - id: check-yaml
      # Trim trailing whitespace of all sorts
      - id: trailing-whitespace

  # CMake Formatting/Linting Utility
  - repo: https://github.com/cheshirekow/cmake-format-precommit
    rev: v0.6.13
    hooks:
      - id: cmake-format
      - id: cmake-lint<|MERGE_RESOLUTION|>--- conflicted
+++ resolved
@@ -20,11 +20,8 @@
       - id: clang-format
         args:
           - -i
-<<<<<<< HEAD
+          - --style=Mozilla
         exclude: ^ext/
-=======
-          - --style=Mozilla
->>>>>>> da6e6ea2
 
   # Add some general purpose useful hooks
   - repo: https://github.com/pre-commit/pre-commit-hooks
