--- conflicted
+++ resolved
@@ -31,6 +31,9 @@
       "Submodules not found. py4dgeo needs to be either cloned with the"
       "'--recursive' flag or 'git submodule update --init' needs to be called")
 endif()
+
+# Build the bundled external libraries
+add_subdirectory(ext)
 
 # compile the library
 add_subdirectory(src)
@@ -69,36 +72,12 @@
       ")
 endif()
 
-<<<<<<< HEAD
-# Build the bundled external libraries
-add_subdirectory(ext)
-
-# Add an alias target for use if this project is included as a subproject in another project
-add_library(geolib4d::geolib4d ALIAS geolib4d)
-
-# I would really love to export my targets here, but the fact that PCL
-# does not properly do it with their libraries prevents it.
-=======
 # Add an alias target for use if this project is included as a subproject in
 # another project
 add_library(py4dgeo::py4dgeo ALIAS py4dgeo)
 
-# Install targets and configuration
-install(
-  TARGETS py4dgeo
-  EXPORT py4dgeo-config
-  RUNTIME DESTINATION ${CMAKE_INSTALL_BINDIR}
-  LIBRARY DESTINATION ${CMAKE_INSTALL_LIBDIR}
-  ARCHIVE DESTINATION ${CMAKE_INSTALL_LIBDIR})
-
-install(
-  EXPORT py4dgeo-config
-  NAMESPACE py4dgeo::
-  DESTINATION ${CMAKE_INSTALL_LIBDIR}/cmake/py4dgeo)
-
-install(DIRECTORY ${CMAKE_CURRENT_LIST_DIR}/include/
-        DESTINATION ${CMAKE_INSTALL_INCLUDEDIR})
->>>>>>> da6e6ea2
+# I would really love to export my targets here, but the fact that PCL does not
+# properly do it with their libraries prevents it.
 
 # This prints a summary of found dependencies
 include(FeatureSummary)
