cmake_minimum_required(VERSION 3.30)

# Set a name and a version number for your project:
project(
  py4dgeo
  VERSION 0.7.0
  LANGUAGES CXX)

# Take into account <Package>_ROOT environment variable (used in packaging
# process)
cmake_policy(SET CMP0074 NEW)

# Initialize some default paths
include(GNUInstallDirs)

# Define the minimum C++ standard that is required
set(CMAKE_CXX_STANDARD 17)
set(CMAKE_CXX_STANDARD_REQUIRED ON)

# Enable PIC for Python bindings
set(CMAKE_POSITION_INDEPENDENT_CODE ON)

# Compilation options
set(BUILD_PYTHON
    ON
    CACHE BOOL "Enable building of Python bindings")
set(BUILD_DOCS
    ON
    CACHE BOOL "Enable building of documentation")
set(BUILD_BENCHMARKS
    ON
    CACHE BOOL "Enable building of benchmark applications")
set(PY4DGEO_WITH_OPENMP
    ON
    CACHE BOOL "Enable OpenMP parallelization")

# -------------------------------
# Compile the core py4dgeo library
# -------------------------------
add_library(
  py4dgeo
  lib/directions.cpp
  lib/distances.cpp
  lib/epoch.cpp
  lib/kdtree.cpp
  lib/octree.cpp
  lib/registration.cpp
  lib/segmentation.cpp
  lib/searchtree.cpp)
target_include_directories(
  py4dgeo PUBLIC ${CMAKE_SOURCE_DIR}/include ${CMAKE_SOURCE_DIR}/ext/eigen
                 ${CMAKE_SOURCE_DIR}/ext/nanoflann/include)

<<<<<<< HEAD
message(STATUS "C++ compiler: ${CMAKE_CXX_COMPILER}")
message(STATUS "C++ compiler ID: ${CMAKE_CXX_COMPILER_ID}")
message(STATUS "C++ compiler version: ${CMAKE_CXX_COMPILER_VERSION}")
if(MSVC)
  include(CheckCXXCompilerFlag)
  check_cxx_compiler_flag("/openmp:llvm" MSVC_SUPPORTS_OPENMP_LLVM)
  if(MSVC_SUPPORTS_OPENMP_LLVM)
    set(OpenMP_RUNTIME_MSVC "llvm")
=======
# -----------------------------------------
# Enable OpenMP (if supported and requested)
# -----------------------------------------
if(PY4DGEO_WITH_OPENMP)
  if(MSVC)
    include(CheckCXXCompilerFlag)
    check_cxx_compiler_flag("/openmp:llvm" MSVC_SUPPORTS_OPENMP_LLVM)
    if(MSVC_SUPPORTS_OPENMP_LLVM)
      set(OpenMP_RUNTIME_MSVC "llvm")
    endif()
>>>>>>> 5ddee1fd
  endif()
  #add_compile_options(/GL /fp:fast)
  #add_link_options(/LTCG)
endif()

if(PY4DGEO_WITH_OPENMP)
  find_package(OpenMP)
  message(STATUS "OpenMP_CXX_FLAGS: ${OpenMP_CXX_FLAGS}")
  message(STATUS "OpenMP_CXX_LIBRARIES: ${OpenMP_CXX_LIBRARIES}")
  if(OpenMP_FOUND)
    target_link_libraries(py4dgeo PUBLIC OpenMP::OpenMP_CXX)
    target_compile_definitions(py4dgeo PUBLIC PY4DGEO_WITH_OPENMP
                                              EIGEN_DONT_PARALLELIZE)
  endif()
endif()

# ----------------------------------------
# Optionally build tests and benchmarks
# ----------------------------------------
include(CTest)
if(BUILD_TESTING)
<<<<<<< HEAD
  find_package(Threads REQUIRED)
  add_subdirectory(ext/Catch2)
  include(./ext/Catch2/contrib/Catch.cmake)
=======
>>>>>>> 5ddee1fd
  add_subdirectory(tests)
endif()

if(BUILD_BENCHMARKS)
  set(BENCHMARK_ENABLE_GTEST_TESTS OFF)
  set(BENCHMARK_ENABLE_TESTING OFF)
  add_subdirectory(./ext/benchmark)
  add_subdirectory(benchmarks)
endif()

# ----------------------
# Optionally build docs
# ----------------------
if(BUILD_DOCS)
  add_subdirectory(doc)
endif()

# -----------------------------
# Optionally build Python module
# -----------------------------
if(BUILD_PYTHON)
  # Add Python bindings
  find_package(pybind11 CONFIG REQUIRED)

  # Define Python extension module
  pybind11_add_module(_py4dgeo MODULE src/py4dgeo/py4dgeo_python.cpp)
  target_link_libraries(_py4dgeo PUBLIC py4dgeo)

  # Install th Python module library target
  install(TARGETS _py4dgeo DESTINATION .)
endif()

# ----------------------
# Show dependency summary
# ----------------------
include(FeatureSummary)
feature_summary(WHAT ALL)<|MERGE_RESOLUTION|>--- conflicted
+++ resolved
@@ -51,7 +51,6 @@
   py4dgeo PUBLIC ${CMAKE_SOURCE_DIR}/include ${CMAKE_SOURCE_DIR}/ext/eigen
                  ${CMAKE_SOURCE_DIR}/ext/nanoflann/include)
 
-<<<<<<< HEAD
 message(STATUS "C++ compiler: ${CMAKE_CXX_COMPILER}")
 message(STATUS "C++ compiler ID: ${CMAKE_CXX_COMPILER_ID}")
 message(STATUS "C++ compiler version: ${CMAKE_CXX_COMPILER_VERSION}")
@@ -60,18 +59,6 @@
   check_cxx_compiler_flag("/openmp:llvm" MSVC_SUPPORTS_OPENMP_LLVM)
   if(MSVC_SUPPORTS_OPENMP_LLVM)
     set(OpenMP_RUNTIME_MSVC "llvm")
-=======
-# -----------------------------------------
-# Enable OpenMP (if supported and requested)
-# -----------------------------------------
-if(PY4DGEO_WITH_OPENMP)
-  if(MSVC)
-    include(CheckCXXCompilerFlag)
-    check_cxx_compiler_flag("/openmp:llvm" MSVC_SUPPORTS_OPENMP_LLVM)
-    if(MSVC_SUPPORTS_OPENMP_LLVM)
-      set(OpenMP_RUNTIME_MSVC "llvm")
-    endif()
->>>>>>> 5ddee1fd
   endif()
   #add_compile_options(/GL /fp:fast)
   #add_link_options(/LTCG)
@@ -93,12 +80,9 @@
 # ----------------------------------------
 include(CTest)
 if(BUILD_TESTING)
-<<<<<<< HEAD
   find_package(Threads REQUIRED)
   add_subdirectory(ext/Catch2)
   include(./ext/Catch2/contrib/Catch.cmake)
-=======
->>>>>>> 5ddee1fd
   add_subdirectory(tests)
 endif()
 
